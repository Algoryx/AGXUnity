﻿using UnityEngine;
using UnityEditor;
using AGXUnity;
using AGXUnity.Collide;

using Plane = AGXUnity.Collide.Plane;
using Mesh = AGXUnity.Collide.Mesh;
using GUI = AGXUnity.Utils.GUI;

namespace AGXUnityEditor
{
  public static class TopMenu
  {
    public static string AGXDynamicsForUnityManualURL = "https://www.algoryx.se/documentation/complete/AGXUnity/current/";
    public static string AGXUserManualURL = "https://www.algoryx.se/documentation/complete/agx/tags/latest/UserManual/source/";
    public static string AGXAPIReferenceURL = "https://www.algoryx.se/documentation/complete/agx/tags/latest/";

    #region Shapes
    private static GameObject CreateShape<T>( MenuCommand command )
      where T : Shape
    {
      var go = Factory.Create<T>();
      if ( go == null )
        return null;

      var parent = command.context as GameObject;
      if ( parent != null )
        go.transform.SetParent( parent.transform, false );

      Undo.RegisterCreatedObjectUndo( go, "shape" );

      return go;
    }

    [MenuItem( "AGXUnity/Collide/Box", priority = 20 )]
    [MenuItem( "GameObject/AGXUnity/Collide/Box", validate = false, priority = 10 )]
    public static GameObject CreateBox( MenuCommand command )
    {
      return Selection.activeGameObject = CreateShape<Box>( command );
    }

    [MenuItem( "AGXUnity/Collide/Sphere", priority = 20 )]
    [MenuItem( "GameObject/AGXUnity/Collide/Sphere", validate = false, priority = 10 )]
    public static GameObject CreateSphere( MenuCommand command )
    {
      return Selection.activeGameObject = CreateShape<Sphere>( command );
    }

    [MenuItem( "AGXUnity/Collide/Capsule", priority = 20 )]
    [MenuItem( "GameObject/AGXUnity/Collide/Capsule", validate = false, priority = 10 )]
    public static GameObject CreateCapsule( MenuCommand command )
    {
      return Selection.activeGameObject = CreateShape<Capsule>( command );
    }

    [MenuItem( "AGXUnity/Collide/Cylinder", priority = 20 )]
    [MenuItem( "GameObject/AGXUnity/Collide/Cylinder", validate = false, priority = 10 )]
    public static GameObject CreateCylinder( MenuCommand command )
    {
      return Selection.activeGameObject = CreateShape<Cylinder>( command );
    }

<<<<<<< HEAD
    [MenuItem( "AGXUnity/Collide/HollowCylinder" )]
    [MenuItem( "GameObject/AGX Unity/Collide/HollowCylinder" )]
    public static GameObject CreateHollowCylinder( MenuCommand command )
    {
      return Selection.activeGameObject = CreateShape<HollowCylinder>( command );
    }

    [MenuItem("AGXUnity/Collide/Cone")]
    [MenuItem("GameObject/AGX Unity/Collide/Cone")]
    public static GameObject CreateCone(MenuCommand command)
    {
      return Selection.activeGameObject = CreateShape<Cone>(command);
    }

    [MenuItem("AGXUnity/Collide/HollowCone")]
    [MenuItem("GameObject/AGX Unity/Collide/HollowCone")]
    public static GameObject CreateHollowCone(MenuCommand command)
    {
      return Selection.activeGameObject = CreateShape<HollowCone>(command);
    }

    [MenuItem( "AGXUnity/Collide/Plane" )]
    [MenuItem( "GameObject/AGX Unity/Collide/Plane" )]
=======
    [MenuItem( "AGXUnity/Collide/Plane", priority = 20 )]
    [MenuItem( "GameObject/AGXUnity/Collide/Plane", validate = false, priority = 10 )]
>>>>>>> d21e6109
    public static GameObject CreatePlane( MenuCommand command )
    {
      return Selection.activeGameObject = CreateShape<Plane>( command );
    }

    [MenuItem( "AGXUnity/Collide/Mesh", priority = 20 )]
    [MenuItem( "GameObject/AGXUnity/Collide/Mesh", validate = false, priority = 10 )]
    public static GameObject CreateMesh( MenuCommand command )
    {
      return Selection.activeGameObject = CreateShape<Mesh>( command );
    }
    #endregion

    #region Rigid bodies
    private static GameObject CreateRigidBody( MenuCommand command, GameObject child = null )
    {
      // It's possible, but very unintuitive, to have validation methods
      // for GameObject context menu since validation is performed when
      // the menu item is clicked (i.e., not when shown), so the invalid items
      // aren't grayed out. Currently it's better to given the user a warning
      // with context.
      var parent      = command.context as GameObject;
      var parentValid = parent == null ||
                        parent.GetComponentInParent<RigidBody>() == null;
      if ( !parentValid ) {
        Debug.LogWarning( "Invalid to create child rigid body to " +
                          parent.name +
                          " because parent rigid body already exists.",
                          parent.GetComponentInParent<RigidBody>() );
        return null;
      }

      var go = child != null ?
                 Factory.Create<RigidBody>( child ) :
                 Factory.Create<RigidBody>();
      if ( go == null )
        return null;

      if ( parent != null )
        go.transform.SetParent( parent.transform, false );

      Undo.RegisterCreatedObjectUndo( go, "Rigid body" );

      return go;
    }

    private static GameObject CreateRigidBody<T>( MenuCommand command )
      where T : Shape
    {
      return CreateRigidBody( command, Factory.Create<T>() );
    }

    [MenuItem( "AGXUnity/Rigid body/Box", priority = 20 )]
    [MenuItem( "GameObject/AGXUnity/Rigid body/Box", validate = false, priority = 10 )]
    public static GameObject CreateRigidBodyBox( MenuCommand command )
    {
      return Selection.activeGameObject = CreateRigidBody<Box>( command );
    }

    [MenuItem( "AGXUnity/Rigid body/Sphere", priority = 20 )]
    [MenuItem( "GameObject/AGXUnity/Rigid body/Sphere", validate = false, priority = 10 )]
    public static GameObject CreateRigidBodySphere( MenuCommand command )
    {
      return Selection.activeGameObject = CreateRigidBody<Sphere>( command );
    }

    [MenuItem( "AGXUnity/Rigid body/Capsule", priority = 20 )]
    [MenuItem( "GameObject/AGXUnity/Rigid body/Capsule", validate = false, priority = 10 )]
    public static GameObject CreateRigidBodyCapsule( MenuCommand command )
    {
      return Selection.activeGameObject = CreateRigidBody<Capsule>( command );
    }

    [MenuItem( "AGXUnity/Rigid body/Cylinder", priority = 20 )]
    [MenuItem( "GameObject/AGXUnity/Rigid body/Cylinder", validate = false, priority = 10 )]
    public static GameObject CreateRigidBodyCylinder( MenuCommand command )
    {
      return Selection.activeGameObject = CreateRigidBody<Cylinder>( command );
    }

<<<<<<< HEAD
    [MenuItem( "AGXUnity/Rigid body/Hollow Cylinder" )]
    [MenuItem( "GameObject/AGX Unity/Rigid body/Hollow Cylinder" )]
    public static GameObject CreateRigidBodyHollowCylinder( MenuCommand command )
    {
      return Selection.activeGameObject = CreateRigidBody<HollowCylinder>( command );
    }

    [MenuItem("AGXUnity/Rigid body/Cone")]
    [MenuItem("GameObject/AGX Unity/Rigid body/Cone")]
    public static GameObject CreateRigidBodyCone(MenuCommand command)
    {
      return Selection.activeGameObject = CreateRigidBody<Cone>(command);
    }

    [MenuItem("AGXUnity/Rigid body/Hollow Cone")]
    [MenuItem("GameObject/AGX Unity/Rigid body/Hollow Cone")]
    public static GameObject CreateRigidBodyHollowCone(MenuCommand command)
    {
      return Selection.activeGameObject = CreateRigidBody<HollowCone>(command);
    }

    [MenuItem( "AGXUnity/Rigid body/Mesh" )]
    [MenuItem( "GameObject/AGX Unity/Rigid body/Mesh" )]
=======
    [MenuItem( "AGXUnity/Rigid body/Mesh", priority = 20 )]
    [MenuItem( "GameObject/AGXUnity/Rigid body/Mesh", validate = false, priority = 10 )]
>>>>>>> d21e6109
    public static GameObject CreateRigidBodyMesh( MenuCommand command )
    {
      return Selection.activeGameObject = CreateRigidBody<Mesh>( command );
    }

    [MenuItem( "AGXUnity/Rigid body/Empty", priority = 31 )]
    [MenuItem( "GameObject/AGXUnity/Rigid body/Empty", validate = false, priority = 10 )]
    public static GameObject CreateRigidBodyEmpty( MenuCommand command )
    {
      return Selection.activeGameObject = CreateRigidBody( command );
    }
    #endregion

    #region Constraint
    [MenuItem( "AGXUnity/Constraints/Hinge", priority = 20 )]
    public static GameObject ConstraintHinge()
    {
      GameObject go = Factory.Create( ConstraintType.Hinge );
      if ( go != null )
        Undo.RegisterCreatedObjectUndo( go, "constraint" );
      return Selection.activeGameObject = go;
    }

    [MenuItem( "AGXUnity/Constraints/Prismatic", priority = 20 )]
    public static GameObject ConstraintPrismatic()
    {
      GameObject go = Factory.Create( ConstraintType.Prismatic );
      if ( go != null )
        Undo.RegisterCreatedObjectUndo( go, "constraint" );
      return Selection.activeGameObject = go;
    }

    [MenuItem( "AGXUnity/Constraints/Lock Joint", priority = 20 )]
    public static GameObject ConstraintLockJoint()
    {
      GameObject go = Factory.Create( ConstraintType.LockJoint );
      if ( go != null )
        Undo.RegisterCreatedObjectUndo( go, "constraint" );
      return Selection.activeGameObject = go;
    }

    [MenuItem( "AGXUnity/Constraints/Cylindrical Joint", priority = 20 )]
    public static GameObject ConstraintCylindricalJoint()
    {
      GameObject go = Factory.Create( ConstraintType.CylindricalJoint );
      if ( go != null )
        Undo.RegisterCreatedObjectUndo( go, "constraint" );
      return Selection.activeGameObject = go;
    }

    [MenuItem( "AGXUnity/Constraints/Ball Joint", priority = 20 )]
    public static GameObject ConstraintBallJoint()
    {
      GameObject go = Factory.Create( ConstraintType.BallJoint );
      if ( go != null )
        Undo.RegisterCreatedObjectUndo( go, "constraint" );
      return Selection.activeGameObject = go;
    }

    [MenuItem( "AGXUnity/Constraints/Distance Joint", priority = 20 )]
    public static GameObject ConstraintDistanceJoint()
    {
      GameObject go = Factory.Create( ConstraintType.DistanceJoint );
      if ( go != null )
        Undo.RegisterCreatedObjectUndo( go, "constraint" );
      return Selection.activeGameObject = go;
    }

    [MenuItem( "AGXUnity/Constraints/Angular Lock Joint", priority = 20 )]
    public static GameObject ConstraintAngularLockJoint()
    {
      GameObject go = Factory.Create( ConstraintType.AngularLockJoint );
      if ( go != null )
        Undo.RegisterCreatedObjectUndo( go, "constraint" );
      return Selection.activeGameObject = go;
    }

    [MenuItem( "AGXUnity/Constraints/Plane Joint", priority = 20 )]
    public static GameObject ConstraintPlaneJoint()
    {
      GameObject go = Factory.Create( ConstraintType.PlaneJoint );
      if ( go != null )
        Undo.RegisterCreatedObjectUndo( go, "constraint" );
      return Selection.activeGameObject = go;
    }
    #endregion

    #region Model
    [MenuItem( "AGXUnity/Model/Wire", priority = 50 )]
    public static GameObject WireEmpty()
    {
      GameObject go = Factory.Create<Wire>();
      if ( go != null )
        Undo.RegisterCreatedObjectUndo( go, "New Wire" );
      return Selection.activeGameObject = go;
    }

    [MenuItem( "AGXUnity/Model/Cable", priority = 50 )]
    public static GameObject CableEmpty()
    {
      GameObject go = Factory.Create<Cable>();
      if ( go != null )
        Undo.RegisterCreatedObjectUndo( go, "New Cable" );

      return Selection.activeGameObject = go;
    }

    [MenuItem( "AGXUnity/Model/Track", priority = 50 )]
    public static GameObject CreateTrack()
    {
      var go = Factory.Create<AGXUnity.Model.Track>();
      if ( go != null )
        Undo.RegisterCreatedObjectUndo( go, "New Track" );
      return Selection.activeGameObject = go;
    }

    [MenuItem( "AGXUnity/Model/Deformable Terrain", priority = 50 )]
    public static GameObject CreateDeformableTerrain()
    {
      var terrainData = new TerrainData()
      {
        size = new Vector3( 60 / 8.0f, 25, 60 / 8.0f ),
        heightmapResolution = 257
      };
#if UNITY_2018_1_OR_NEWER
      terrainData.SetDetailResolution( 1024, terrainData.detailResolutionPerPatch );
#else
      terrainData.SetDetailResolution( 1024, terrainData.detailResolution );
#endif

      var terrainDataName = AssetDatabase.GenerateUniqueAssetPath( "Assets/New Terrain.asset" );
      AssetDatabase.CreateAsset( terrainData, terrainDataName );

      var go = Terrain.CreateTerrainGameObject( terrainData );
      go.name = Factory.CreateName<AGXUnity.Model.DeformableTerrain>();
      if ( go == null ) {
        AssetDatabase.DeleteAsset( terrainDataName );
        return null;
      }

      go.transform.position = new Vector3( -30, 0, -30 );
      go.AddComponent<AGXUnity.Model.DeformableTerrain>();

      Undo.RegisterCreatedObjectUndo( go, "New Deformable Terrain" );

      return Selection.activeGameObject = go;
    }

    #endregion

    #region Managers
    [MenuItem( "AGXUnity/Managers/Debug Render Manager" ) ]
    public static GameObject DebugRenderer()
    {
      return Selection.activeGameObject = GetOrCreateUniqueGameObject<AGXUnity.Rendering.DebugRenderManager>().gameObject;
    }

    [MenuItem( "AGXUnity/Simulation", priority = 66 )]
    public static GameObject Simulation()
    {
      return Selection.activeGameObject = GetOrCreateUniqueGameObject<Simulation>().gameObject;
    }

    [MenuItem( "AGXUnity/Managers/Collision Groups Manager", priority = 65 )]
    public static GameObject CollisionGroupsManager()
    {
      return Selection.activeGameObject = GetOrCreateUniqueGameObject<CollisionGroupsManager>().gameObject;
    }

    [MenuItem( "AGXUnity/Managers/Contact Material Manager", priority = 65 )]
    public static GameObject ContactMaterialManager()
    {
      return Selection.activeGameObject = GetOrCreateUniqueGameObject<ContactMaterialManager>().gameObject;
    }

    [MenuItem( "AGXUnity/Managers/Wind and Water Manager", priority = 65 )]
    public static GameObject WindAndWaterManager()
    {
      return Selection.activeGameObject = GetOrCreateUniqueGameObject<WindAndWaterManager>().gameObject;
    }

    [MenuItem( "AGXUnity/Managers/Pick Handler (Game View)", priority = 65 )]
    public static GameObject PickHandler()
    {
      var ph = GetOrCreateUniqueGameObject<PickHandler>();
      if ( ph.MainCamera == null ) {
        // Check for tagged main camera.
        if ( Camera.main != null ) {
          ph.MainCamera = Camera.main.gameObject;
        }
        // Search for any camera containing "Main".
        else {
          foreach ( var camera in Camera.allCameras ) {
            if ( camera.name.Contains( "Main" ) ) {
              ph.MainCamera = camera.gameObject;
              break;
            }
          }
        }

        if ( ph.MainCamera == null )
          Debug.LogWarning( "Unable to find Main Camera. You have to manually assign view camera for pick handler to work.", ph );
      }
      return Selection.activeGameObject = ph.gameObject;
    }
    #endregion

    #region Utils Settings
    [MenuItem( "AGXUnity/Utils/Generate Custom Editors", priority = 80 )]
    public static void GenerateEditors()
    {
      Utils.CustomEditorGenerator.Generate();
    }

    [MenuItem( "AGXUnity/Settings...", priority = 81 )]
    public static void FocusSettings()
    {
      var instance = EditorSettings.Instance;
      if ( instance == null )
        return;

      EditorUtility.FocusProjectWindow();
      Selection.activeObject = instance;
    }

    public static T GetOrCreateUniqueGameObject<T>()
      where T : ScriptComponent
    {
      bool hadInstance = UniqueGameObject<T>.HasInstance;
      if ( UniqueGameObject<T>.Instance == null )
        UniqueGameObject<T>.ResetDestroyedState();

      T obj = UniqueGameObject<T>.Instance;
      if ( !hadInstance && obj != null )
        Undo.RegisterCreatedObjectUndo( obj.gameObject, "Created " + obj.name );

      return obj;
    }
    #endregion

    #region Documentation
    [MenuItem( "AGXUnity/AGX Dynamics for Unity Manual", priority = 2001 )]
    public static void AGXDynamicsForUnityManual()
    {
      Application.OpenURL( AGXDynamicsForUnityManualURL );
    }

    [MenuItem("AGXUnity/AGX Dynamics Manual", priority = 2002)]
    public static void AGXManual()
    {
      Application.OpenURL(AGXUserManualURL);
    }

    [MenuItem("AGXUnity/AGX Dynamics API Reference", priority = 2003)]
    public static void AGXAPI()
    {
      Application.OpenURL(AGXAPIReferenceURL);
    }

    // Separator through priority

    [MenuItem("AGXUnity/About AGXUnity", priority = 2020)]
    public static void Documentation()
    {
      DocumentationWindow.Init();
    }
    #endregion
  }

  public class DocumentationWindow : EditorWindow
  {
    private static Texture2D m_logo;

    // Add menu named "My Window" to the Window menu
    public static void Init()
    {
      // Get existing open window or if none, make a new one:
      var window = GetWindowWithRect<DocumentationWindow>( new Rect( 100, 100, 400, 360 ), true, "AGX Dynamics for Unity" );
      window.Show();
    }

    private void OnGUI()
    {
      GUILayout.BeginHorizontal( GUILayout.Width( 570 ) );
      GUILayout.Box( GetOrCreateLogo(), AGXUnity.Utils.GUI.Skin.customStyles[ 3 ], GUILayout.Width( 400 ), GUILayout.Height( 100 ) );
      GUILayout.EndHorizontal();

      EditorGUILayout.SelectableLabel( "© " + System.DateTime.Now.Year + " Algoryx Simulation AB",
                                       InspectorEditor.Skin.LabelMiddleCenter );

      InspectorGUI.BrandSeparator();
      GUILayout.Space( 10 );

      string agxDynamicsVersion = string.Empty;
      try {
        agxDynamicsVersion = agx.agxSWIG.agxGetVersion( false );
        if ( agxDynamicsVersion.ToLower().StartsWith( "agx-" ) )
          agxDynamicsVersion = agxDynamicsVersion.Remove( 0, 4 );
        agxDynamicsVersion = GUI.AddColorTag( agxDynamicsVersion,
                                              EditorGUIUtility.isProSkin ?
                                                Color.white :
                                                Color.black );
      }
      catch ( Exception ) {
      }
      EditorGUILayout.SelectableLabel( "Thank you for using AGX Dynamics for Unity!\n\nAGX Dynamics version: " +
                                       agxDynamicsVersion,
                                       GUILayout.Height( 45 ) );

      GUILayout.Space( 10 );
      InspectorGUI.BrandSeparator();
      GUILayout.Space( 10 );

      GUILayout.Label( GUI.MakeLabel( "Online Documentation", true ), InspectorEditor.Skin.Label );
      if ( Link( GUI.MakeLabel( "AGX Dynamics for Unity" ) ) )
        Application.OpenURL( TopMenu.AGXDynamicsForUnityManualURL );
      GUILayout.BeginHorizontal( GUILayout.Width( 200 ) );
      if ( Link( GUI.MakeLabel( "AGX Dynamics user manual" ) ) )
        Application.OpenURL( TopMenu.AGXUserManualURL );
      GUILayout.Label( " - ", InspectorEditor.Skin.Label );
      if ( Link( GUI.MakeLabel( "AGX Dynamics API Reference" ) ) )
        Application.OpenURL( TopMenu.AGXAPIReferenceURL );
      GUILayout.EndHorizontal();

      GUILayout.Space( 10 );
      InspectorGUI.BrandSeparator();
      GUILayout.Space( 10 );

      GUILayout.Label( "Support", EditorStyles.boldLabel );
      EditorGUILayout.SelectableLabel( "Please refer to the information received when purchasing your license for support contact information.",
                                       InspectorEditor.Skin.LabelWordWrap );
    }

    private bool Link( GUIContent content )
    {
      var brandColorBlue = new Color( 45.0f / 255,
                                      204.0f / 255,
                                      211.0f / 255 );
      content.text = GUI.AddColorTag( content.text, EditorGUIUtility.isProSkin ?
                                                      brandColorBlue :
                                                      Color.Lerp( brandColorBlue, Color.black, 0.20f ) );
      var clicked = GUILayout.Button( content, InspectorEditor.Skin.Label );
      EditorGUIUtility.AddCursorRect( GUILayoutUtility.GetLastRect(), MouseCursor.Link );
      return clicked;
    }

    private Texture2D GetOrCreateLogo()
    {
      if ( m_logo == null )
        m_logo = EditorGUIUtility.Load( IO.Utils.AGXUnityEditorDirectory +
                                        System.IO.Path.DirectorySeparatorChar +
                                        "Data" +
                                        System.IO.Path.DirectorySeparatorChar +
                                        ( EditorGUIUtility.isProSkin ?
                                            "agx_for_unity_logo_white.png" :
                                            "agx_for_unity_logo_black.png" ) ) as Texture2D;
      return m_logo;
    }
  }
}
<|MERGE_RESOLUTION|>--- conflicted
+++ resolved
@@ -60,34 +60,8 @@
       return Selection.activeGameObject = CreateShape<Cylinder>( command );
     }
 
-<<<<<<< HEAD
-    [MenuItem( "AGXUnity/Collide/HollowCylinder" )]
-    [MenuItem( "GameObject/AGX Unity/Collide/HollowCylinder" )]
-    public static GameObject CreateHollowCylinder( MenuCommand command )
-    {
-      return Selection.activeGameObject = CreateShape<HollowCylinder>( command );
-    }
-
-    [MenuItem("AGXUnity/Collide/Cone")]
-    [MenuItem("GameObject/AGX Unity/Collide/Cone")]
-    public static GameObject CreateCone(MenuCommand command)
-    {
-      return Selection.activeGameObject = CreateShape<Cone>(command);
-    }
-
-    [MenuItem("AGXUnity/Collide/HollowCone")]
-    [MenuItem("GameObject/AGX Unity/Collide/HollowCone")]
-    public static GameObject CreateHollowCone(MenuCommand command)
-    {
-      return Selection.activeGameObject = CreateShape<HollowCone>(command);
-    }
-
-    [MenuItem( "AGXUnity/Collide/Plane" )]
-    [MenuItem( "GameObject/AGX Unity/Collide/Plane" )]
-=======
     [MenuItem( "AGXUnity/Collide/Plane", priority = 20 )]
     [MenuItem( "GameObject/AGXUnity/Collide/Plane", validate = false, priority = 10 )]
->>>>>>> d21e6109
     public static GameObject CreatePlane( MenuCommand command )
     {
       return Selection.activeGameObject = CreateShape<Plane>( command );
@@ -98,6 +72,27 @@
     public static GameObject CreateMesh( MenuCommand command )
     {
       return Selection.activeGameObject = CreateShape<Mesh>( command );
+    }
+
+    [MenuItem( "AGXUnity/Collide/HollowCylinder", priority = 20 )]
+    [MenuItem( "GameObject/AGXUnity/Collide/Hollow Cylinder", validate = false, priority = 10 )]
+    public static GameObject CreateHollowCylinder( MenuCommand command )
+    {
+      return Selection.activeGameObject = CreateShape<HollowCylinder>( command );
+    }
+
+    [MenuItem( "AGXUnity/Collide/Cone", priority = 20 )]
+    [MenuItem( "GameObject/AGXUnity/Collide/Cone", validate = false, priority = 10 )]
+    public static GameObject CreateCone( MenuCommand command )
+    {
+      return Selection.activeGameObject = CreateShape<Cone>( command );
+    }
+
+    [MenuItem( "AGXUnity/Collide/HollowCone", priority = 20 )]
+    [MenuItem( "GameObject/AGXUnity/Collide/Hollow Cone", validate = false, priority = 10 )]
+    public static GameObject CreateHollowCone( MenuCommand command )
+    {
+      return Selection.activeGameObject = CreateShape<HollowCone>( command );
     }
     #endregion
 
@@ -168,37 +163,32 @@
       return Selection.activeGameObject = CreateRigidBody<Cylinder>( command );
     }
 
-<<<<<<< HEAD
-    [MenuItem( "AGXUnity/Rigid body/Hollow Cylinder" )]
-    [MenuItem( "GameObject/AGX Unity/Rigid body/Hollow Cylinder" )]
-    public static GameObject CreateRigidBodyHollowCylinder( MenuCommand command )
-    {
-      return Selection.activeGameObject = CreateRigidBody<HollowCylinder>( command );
-    }
-
-    [MenuItem("AGXUnity/Rigid body/Cone")]
-    [MenuItem("GameObject/AGX Unity/Rigid body/Cone")]
-    public static GameObject CreateRigidBodyCone(MenuCommand command)
-    {
-      return Selection.activeGameObject = CreateRigidBody<Cone>(command);
-    }
-
-    [MenuItem("AGXUnity/Rigid body/Hollow Cone")]
-    [MenuItem("GameObject/AGX Unity/Rigid body/Hollow Cone")]
-    public static GameObject CreateRigidBodyHollowCone(MenuCommand command)
-    {
-      return Selection.activeGameObject = CreateRigidBody<HollowCone>(command);
-    }
-
-    [MenuItem( "AGXUnity/Rigid body/Mesh" )]
-    [MenuItem( "GameObject/AGX Unity/Rigid body/Mesh" )]
-=======
     [MenuItem( "AGXUnity/Rigid body/Mesh", priority = 20 )]
     [MenuItem( "GameObject/AGXUnity/Rigid body/Mesh", validate = false, priority = 10 )]
->>>>>>> d21e6109
     public static GameObject CreateRigidBodyMesh( MenuCommand command )
     {
       return Selection.activeGameObject = CreateRigidBody<Mesh>( command );
+    }
+
+    [MenuItem( "AGXUnity/Rigid body/Hollow Cylinder", priority = 20 )]
+    [MenuItem( "GameObject/AGXUnity/Rigid body/Hollow Cylinder", validate = false, priority = 10 )]
+    public static GameObject CreateRigidBodyHollowCylinder( MenuCommand command )
+    {
+      return Selection.activeGameObject = CreateRigidBody<HollowCylinder>( command );
+    }
+
+    [MenuItem( "AGXUnity/Rigid body/Cone", priority = 20 )]
+    [MenuItem( "GameObject/AGXUnity/Rigid body/Cone", validate = false, priority = 10 )]
+    public static GameObject CreateRigidBodyCone( MenuCommand command )
+    {
+      return Selection.activeGameObject = CreateRigidBody<Cone>( command );
+    }
+
+    [MenuItem( "AGXUnity/Rigid body/Hollow Cone", priority = 20 )]
+    [MenuItem( "GameObject/AGXUnity/Rigid body/Hollow Cone", validate = false, priority = 10 )]
+    public static GameObject CreateRigidBodyHollowCone( MenuCommand command )
+    {
+      return Selection.activeGameObject = CreateRigidBody<HollowCone>( command );
     }
 
     [MenuItem( "AGXUnity/Rigid body/Empty", priority = 31 )]
