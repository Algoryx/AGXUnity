--- conflicted
+++ resolved
@@ -960,8 +960,6 @@
                                                  } );
     }
 
-<<<<<<< HEAD
-=======
     private static void RestoreLocalDataFrom( Material thisMaterial, agxCollide.RenderMaterial nativeMaterial )
     {
       if ( nativeMaterial == null )
@@ -1001,7 +999,6 @@
         RenderingUtils.SetTransparencyEnabled( thisMaterial, true );
     }
 
->>>>>>> 8e24e1f2
     private Dictionary<uint, Material> m_materialLibrary = new Dictionary<uint, Material>();
 
     private Material MaterialFactory( agxCollide.RenderMaterial nativeMaterial )
