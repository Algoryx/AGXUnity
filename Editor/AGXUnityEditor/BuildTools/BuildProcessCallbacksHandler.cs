--- conflicted
+++ resolved
@@ -95,21 +95,14 @@
       if ( !EditorSettings.Instance.BuildPlayer_CopyBinaries )
         return;
 
-<<<<<<< HEAD
+      if ( !Manager.HasPlayerNetCompatibilityIssueError() )
+        throw new UnityEditor.Build.BuildFailedException( "Incompatible .NET API compatibility level. " +
+                                                          "AGX Dynamics for Unity won't work in build." );
+
       var nativeIs64Bit = agx.agxSWIG.isBuiltWith( agx.BuildConfiguration.USE_64BIT_ARCHITECTURE );
       if ( !nativeIs64Bit ) {
         Debug.LogWarning( "AGXUnity: ".Color( Color.yellow ) +
                           "AGX Dynamics is x86, only x86_64 is supported in builds." );
-=======
-      if ( !Manager.HasPlayerNetCompatibilityIssueError() )
-        throw new UnityEditor.Build.BuildFailedException( "Incompatible .NET API compatibility level. " +
-                                                          "AGX Dynamics for Unity won't work in build." );
-
-      if ( target != BuildTarget.StandaloneWindows64 && target != BuildTarget.StandaloneWindows ) {
-        Debug.LogWarning( GUI.AddColorTag( "Copy AGX Dynamics binaries - unsupported build target: ",
-                                           Color.red ) +
-                          target.ToString() );
->>>>>>> f4678f47
         return;
       }
 
