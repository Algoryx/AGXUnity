﻿using AGXUnity;
using AGXUnity.Utils;
using System;
using System.Linq;
using UnityEditor;
using UnityEngine;
using GUI = AGXUnity.Utils.GUI;
using Object = UnityEngine.Object;

namespace AGXUnityEditor.Tools
{
  [CustomTool( typeof( Constraint ) )]
  public class ConstraintTool : CustomTargetTool
  {
    public Constraint Constraint
    {
      get
      {
        return Targets[ 0 ] as Constraint;
      }
    }

    public ConstraintAttachmentFrameTool ConstraintAttachmentFrameTool { get; private set; }

    public Action<bool> OnFoldoutStateChange = delegate { };

    public ConstraintTool( Object[] targets )
      : base( targets )
    {
    }

    public override void OnAdd()
    {
      var constraints = GetTargets<Constraint>();
      ConstraintAttachmentFrameTool = new ConstraintAttachmentFrameTool( constraints.Select( constraint => constraint.AttachmentPair ).ToArray(), constraints.ToArray() );
      AddChild( ConstraintAttachmentFrameTool );
    }

    public override void OnRemove()
    {
      RemoveAllChildren();
    }

    public override void OnPreTargetMembersGUI()
    {
      var skin           = InspectorEditor.Skin;
      var constraints    = GetTargets<Constraint>().ToArray();
      var refConstraint  = constraints[ 0 ];
      var differentTypes = false;
      var anyUnknownType = constraints.Any( c => c.Type == ConstraintType.Unknown );
      for ( int i = 1; i < constraints.Length; ++i )
        differentTypes = differentTypes || refConstraint.Type != constraints[ i ].Type;

      // Render AttachmentPair GUI.
      ConstraintAttachmentFrameTool.OnPreTargetMembersGUI();

      Undo.RecordObjects( constraints, "ConstraintTool" );

      EditorGUI.BeginChangeCheck();

      // The constraint type is Unknown when, e.g., go.AddComponent<Constraint>()
      // or when the constraint has been reset. If any of the selected constraints
      // is of type Unknown, we exit the GUI here.
      if ( !ConstraintTypeGUI( constraints, differentTypes ) )
        return;

      EditorGUI.showMixedValue = constraints.Any( constraint => refConstraint.CollisionsState != constraint.CollisionsState );
      var collisionsState = ConstraintCollisionsStateGUI( refConstraint.CollisionsState );
      EditorGUI.showMixedValue = false;

      if ( EditorGUI.EndChangeCheck() ) {
        foreach ( var constraint in constraints ) {
          constraint.CollisionsState = collisionsState;
          EditorUtility.SetDirty( constraint );
        }
      }
      EditorGUI.BeginChangeCheck();

      EditorGUI.showMixedValue = constraints.Any( constraint => refConstraint.SolveType != constraint.SolveType );
      var solveType = ConstraintSolveTypeGUI( refConstraint.SolveType );
      EditorGUI.showMixedValue = false;

      if ( EditorGUI.EndChangeCheck() ) {
        foreach ( var constraint in constraints ) {
          constraint.SolveType = solveType;
          EditorUtility.SetDirty( constraint );
        }
      }

      EditorGUI.BeginChangeCheck();
      EditorGUI.showMixedValue = constraints.Any( constraint => refConstraint.ConnectedFrameNativeSyncEnabled != constraint.ConnectedFrameNativeSyncEnabled );
      var frameNativeSync = ConstraintConnectedFrameSyncGUI( refConstraint.ConnectedFrameNativeSyncEnabled );
      EditorGUI.showMixedValue = false;

      if ( EditorGUI.EndChangeCheck() ) {
        foreach ( var constraint in constraints ) {
          constraint.ConnectedFrameNativeSyncEnabled = frameNativeSync;
          EditorUtility.SetDirty( constraint );
        }
      }

      if ( differentTypes ) {
        InspectorGUI.WarningLabel( "Constraints are of different types.\nRow data editing not supported." );
        return;
      }

      Func<string, EditorDataEntry> selected = ( id ) =>
      {
        return EditorData.Instance.GetData( refConstraint, id, entry => entry.Bool = false );
      };

      var constraintsParser = ( from constraint
                                in constraints
                                select ConstraintUtils.ConstraintRowParser.Create( constraint ) ).ToArray();
      var allElementaryConstraints = constraints.SelectMany( constraint => constraint.GetOrdinaryElementaryConstraints() ).ToArray();
      Undo.RecordObjects( constraints, "ConstraintTool" );

      var ecRowDataWrappers = InvokeWrapper.FindFieldsAndProperties<ElementaryConstraintRowData>();
      foreach ( ConstraintUtils.ConstraintRowParser.RowType rowType in Enum.GetValues( typeof( ConstraintUtils.ConstraintRowParser.RowType ) ) ) {
        if ( !InspectorGUI.Foldout( selected( "ec_" + rowType.ToString() ),
                                    GUI.MakeLabel( rowType.ToString() + " properties", true ) ) ) {
          continue;
        }

        using ( InspectorGUI.IndentScope.Single ) {
          var refTransOrRotRowData = constraintsParser[ 0 ][ rowType ];
          foreach ( var wrapper in ecRowDataWrappers ) {
            if ( !InspectorEditor.ShouldBeShownInInspector( wrapper.Member ) )
              continue;

            for ( int i = 0; i < 3; ++i ) {
              var rowDataInstances = ( from constraintParser
                                       in constraintsParser
                                       where constraintParser[ rowType ][ i ] != null
                                       select constraintParser[ rowType ][ i ].RowData ).ToArray();

              using ( new GUI.EnabledBlock( refTransOrRotRowData[ i ] != null ) ) {
                var labelContent = i == 0 ? InspectorGUI.MakeLabel( wrapper.Member ) : null;
                var fieldContent = GUI.MakeLabel( RowLabels[ i ], RowColors[ i ] );
                if ( wrapper.IsType<float>() ) {
                  EditorGUI.showMixedValue = !wrapper.AreValuesEqual( rowDataInstances );
                  EditorGUI.BeginChangeCheck();
                  var value = InspectorGUI.CustomFloatField( labelContent,
                                                             fieldContent,
                                                             wrapper.Get<float>( refTransOrRotRowData[ i ]?.RowData ) );
                  if ( EditorGUI.EndChangeCheck() ) {
                    foreach ( var constraintParser in constraintsParser )
                      wrapper.ConditionalSet( constraintParser[ rowType ][ i ]?.RowData, value );
                  }
                }
                else if ( wrapper.IsType<RangeReal>() ) {
                  EditorGUI.showMixedValue = rowDataInstances.Any( rowData => !Equals( wrapper.Get<RangeReal>( refTransOrRotRowData[ i ]?.RowData ).Min,
                                                                                       wrapper.Get<RangeReal>( rowData ).Min ) ) ||
                                             rowDataInstances.Any( rowData => !Equals( wrapper.Get<RangeReal>( refTransOrRotRowData[ i ]?.RowData ).Max,
                                                                                       wrapper.Get<RangeReal>( rowData ).Max ) );
                  var rangeChangeData = InspectorGUI.RangeRealField( labelContent,
                                                                     wrapper.Get<RangeReal>( refTransOrRotRowData[ i ]?.RowData ),
                                                                     GUI.MakeLabel( RowLabels[ i ], RowColors[ i ] ) );
                  if ( rangeChangeData.MinChanged || rangeChangeData.MaxChanged ) {
                    foreach ( var constraintParser in constraintsParser ) {
                      var range = wrapper.Get<RangeReal>( constraintParser[ rowType ][ i ].RowData );
                      if ( rangeChangeData.MinChanged )
                        range.Min = rangeChangeData.Min;
                      if ( rangeChangeData.MaxChanged )
                        range.Max = rangeChangeData.Max;

                      // Validation of Min > Max has to go somewhere else because if e.g.,
                      // Min = 50 and the user wants to type Max = 200 we're receiving
                      // Max = 2 as the user types.

                      wrapper.ConditionalSet( constraintParser[ rowType ][ i ].RowData, range );
                    }
                  }
                }
              }
              EditorGUI.showMixedValue = false;
            }
          } // For type wrappers.
        } // Indentation.
      } // For Translational, Rotational.

      var ecControllers = refConstraint.GetElementaryConstraintControllers();
      if ( ecControllers.Length > 0 &&
           InspectorGUI.Foldout( selected( "controllers" ),
                                 GUI.MakeLabel( "Controllers", true ) ) ) {
        using ( InspectorGUI.IndentScope.Single ) {
          foreach ( var refController in ecControllers ) {
            // Skip Cone Limit friction controllers
            if ( refController.NativeName.StartsWith( "CL" ) )
              continue;

            var controllerType    = refController.GetControllerType();
            var controllerTypeTag = controllerType.ToString()[ 0 ].ToString();
            var controllerName    = ConstraintUtils.FindName( refController );
            if ( controllerName.EndsWith( " Controller" ) )
              controllerName = controllerName.Remove( controllerName.LastIndexOf( " Controller" ) );
            string nativeTag = GetNativeNameTag(refController.NativeName);
            var controllerLabel   = GUI.MakeLabel( ( controllerType == Constraint.ControllerType.Rotational ?
                                                       GUI.Symbols.CircleArrowAcw.ToString() + " " :
                                                       GUI.Symbols.ArrowRight.ToString() + " " ) +
                                                    controllerName +
                                                    nativeTag,
                                                    true );
            if ( !InspectorGUI.Foldout( selected( controllerTypeTag + controllerName + refController.NativeName ),
                                        controllerLabel ) ) {
              continue;
            }
            var controllers = ( from constraint
                                in constraints
                                from controller
                                in constraint.GetElementaryConstraintControllers()
                                where controller.NativeName == refController.NativeName
                                select controller ).ToArray();
            using ( InspectorGUI.IndentScope.Single ) {
              InspectorEditor.DrawMembersGUI( controllers, constraints );
              InspectorEditor.DrawMembersGUI( controllers, constraints, controller => ( controller as ElementaryConstraint ).RowData[ 0 ] );
            }
          }
        }
      }
    }

    private static string GetNativeNameTag( string nativeName )
    {
      if ( nativeName[ 0 ] == 'F' ) {
        string dimLabel = nativeName[1].ToString();
        if ( RowLabels.Contains( dimLabel ) )
          return " " + GUI.AddColorTag( dimLabel, RowColors[ Array.IndexOf( RowLabels, dimLabel ) ] );
      }

      return "";
    }

    private bool ConstraintTypeGUI( Constraint[] constraints, bool differentTypes )
    {
      var anyUnknownType = constraints.Any( c => c.Type == ConstraintType.Unknown );
      // Reference type is set to unknown if we have multi-select and
      // the types aren't the same. This is to detect if the user has
      // selected some valid type, with the limitation that it's not
      // possible to change to Unknown (that action will be ignored).
      var refType = differentTypes ?
                      ConstraintType.Unknown :
                      constraints[ 0 ].Type;

      EditorGUI.showMixedValue = differentTypes;

      var newType = refType;
      using ( new GUI.EnabledBlock( !EditorApplication.isPlayingOrWillChangePlaymode ) ) {
        if ( refType == ConstraintType.Unknown )
          newType = (ConstraintType)EditorGUILayout.EnumPopup( GUI.MakeLabel( "Choose type" ),
                                                               refType,
                                                               InspectorEditor.Skin.Popup );
        else
          newType = (ConstraintType)EditorGUILayout.EnumPopup( GUI.MakeLabel( "Type" ),
                                                               refType,
                                                               InspectorEditor.Skin.Popup,
                                                               GUILayout.Width( EditorGUIUtility.labelWidth +
                                                                                2.0f * 76.0f ) );
      }

      EditorGUI.showMixedValue = false;

      // Avoiding change to Unknown when it wasn't possible
      // to handle undo/redo for that case.
      if ( newType != refType && newType != ConstraintType.Unknown ) {
        var performChange = constraints.All( c => c.Type == ConstraintType.Unknown ) ||
                            EditorUtility.DisplayDialog( "Change constraint type",
                                                         "Any changes to parameters (compliance, damping etc.) and/or states of " +
                                                         $"any controller will be lost when the type changes to {newType}.\n\n" +
                                                         "Do you want to continue?",
                                                         "Yes",
                                                         "Cancel" );
        if ( performChange ) {
          var undoIndex = Undo.GetCurrentGroup();
          foreach ( var constraint in constraints ) {
            if ( newType == constraint.Type )
              continue;

            constraint.ChangeType( newType,
<<<<<<< HEAD
                                   createdObject =>
                                   {
                                     Undo.RegisterCreatedObjectUndo( constraint, "ElementaryConstraint created." );
                                   });
=======
                                   createdObject => {
                                     Undo.RegisterCreatedObjectUndo( createdObject, "ElementaryConstraint created." );
                                   },
                                   destroyObject => {
                                     Undo.DestroyObjectImmediate( destroyObject );
                                   } );
>>>>>>> c2a0f7b4
          }
          Undo.CollapseUndoOperations( undoIndex );
        }
      }

      return !anyUnknownType;
    }

    public static Constraint.ECollisionsState ConstraintCollisionsStateGUI( Constraint.ECollisionsState state )
    {
      var skin          = InspectorEditor.Skin;
      var guiWasEnabled = UnityEngine.GUI.enabled;

      using ( new EditorGUILayout.HorizontalScope() ) {
        EditorGUILayout.PrefixLabel( GUI.MakeLabel( "Disable Collisions", true ),
                                      InspectorEditor.Skin.LabelMiddleLeft );

        using ( new GUI.EnabledBlock( !EditorApplication.isPlayingOrWillChangePlaymode ) ) {
          var rbVsRbActive = !EditorGUI.showMixedValue &&
                             state == Constraint.ECollisionsState.DisableRigidBody1VsRigidBody2;
          var refVsConActive = !EditorGUI.showMixedValue &&
                               state == Constraint.ECollisionsState.DisableReferenceVsConnected;

          if ( GUILayout.Toggle( rbVsRbActive,
                                 GUI.MakeLabel( "Rb " + GUI.Symbols.ArrowLeftRight.ToString() + " Rb",
                                                rbVsRbActive,
                                                "Disable all shapes in rigid body 1 against all shapes in rigid body 2." ),
                                  skin.GetButton( InspectorGUISkin.ButtonType.Left ),
                                  GUILayout.Width( 76 ) ) != rbVsRbActive )
            state = state == Constraint.ECollisionsState.DisableRigidBody1VsRigidBody2 ?
                      Constraint.ECollisionsState.KeepExternalState :
                      Constraint.ECollisionsState.DisableRigidBody1VsRigidBody2;

          if ( GUILayout.Toggle( refVsConActive,
                                 GUI.MakeLabel( "Ref " + GUI.Symbols.ArrowLeftRight.ToString() + " Con",
                                                refVsConActive,
                                                "Disable Reference object vs. Connected object." ),
                                  skin.GetButton( InspectorGUISkin.ButtonType.Right ),
                                  GUILayout.Width( 76 ) ) != refVsConActive )
            state = state == Constraint.ECollisionsState.DisableReferenceVsConnected ?
                      Constraint.ECollisionsState.KeepExternalState :
                      Constraint.ECollisionsState.DisableReferenceVsConnected;
        }
      }

      return state;
    }

    public static Constraint.ESolveType ConstraintSolveTypeGUI( Constraint.ESolveType solveType )
    {
      // Matching with disable buttons above where each button is 76.
      var position = EditorGUILayout.GetControlRect( GUILayout.Width( EditorGUIUtility.labelWidth +
                                                                      2.0f * 76.0f ) );
      solveType = (Constraint.ESolveType)EditorGUI.EnumPopup( position,
                                                              GUI.MakeLabel( "Solve Type", true ),
                                                              solveType,
                                                              InspectorEditor.Skin.Popup );
      return solveType;
    }

    public static bool ConstraintConnectedFrameSyncGUI( bool enabled )
    {
      enabled = InspectorGUI.Toggle( GUI.MakeLabel( "Connected Frame Animated", true ),
                                     !EditorGUI.showMixedValue && enabled );
      return enabled;
    }

    private static string[] RowLabels = new string[] { "U", "V", "N" };
    private static Color[] RowColors = new Color[]
    {
      Color.Lerp( Color.red, Color.white, 0.55f ),
      Color.Lerp( Color.green, Color.white, 0.55f ),
      Color.Lerp( Color.blue, Color.white, 0.55f )
    };
  }
}<|MERGE_RESOLUTION|>--- conflicted
+++ resolved
@@ -277,19 +277,9 @@
               continue;
 
             constraint.ChangeType( newType,
-<<<<<<< HEAD
-                                   createdObject =>
-                                   {
+                                   createdObject => {
                                      Undo.RegisterCreatedObjectUndo( constraint, "ElementaryConstraint created." );
-                                   });
-=======
-                                   createdObject => {
-                                     Undo.RegisterCreatedObjectUndo( createdObject, "ElementaryConstraint created." );
-                                   },
-                                   destroyObject => {
-                                     Undo.DestroyObjectImmediate( destroyObject );
                                    } );
->>>>>>> c2a0f7b4
           }
           Undo.CollapseUndoOperations( undoIndex );
         }
