--- conflicted
+++ resolved
@@ -1,9 +1,5 @@
 ﻿using AGXUnity.Utils;
 using System;
-<<<<<<< HEAD
-=======
-using System.Linq;
->>>>>>> c2a0f7b4
 using UnityEngine;
 
 namespace AGXUnity
@@ -82,7 +78,7 @@
       }
     }
 
-    public void RestoreLocalDataFrom( agxWire.WireWinchController native ) 
+    public void RestoreLocalDataFrom( agxWire.WireWinchController native )
     {
       if ( native == null )
         return;
