--- conflicted
+++ resolved
@@ -973,10 +973,7 @@
 
     private static Mesh m_gizmosMesh = null;
 
-<<<<<<< HEAD
-=======
     [HideInInspector]
->>>>>>> 8800901c
     public static Mesh GizmosMesh
     {
       get
