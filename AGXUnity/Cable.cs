﻿using AGXUnity.Utils;
using System;
using System.Collections.Generic;
using UnityEngine;

namespace AGXUnity
{
  [AddComponentMenu( "AGXUnity/Cable" )]
  [HelpURL( "https://us.download.algoryx.se/AGXUnity/documentation/current/editor_interface.html#cable" )]
  public class Cable : ScriptComponent
  {
    /// <summary>
    /// Cable node types.
    /// </summary>
    public enum NodeType
    {
      BodyFixedNode,
      FreeNode
    }

    public enum RouteType
    {
      /// <summary>
      /// The added route nodes is the actual route.
      /// </summary>
      Identity,
      /// <summary>
      /// The route will try to fulfill the given route as good as possible
      /// given the resolution per unit length.
      /// </summary>
      Segmenting
    }

    /// <summary>
    /// Native instance of the cable.
    /// </summary>
    public agxCable.Cable Native { get; private set; }

    /// <summary>
    /// Radius of this cable - default 0.05. Paired with property Radius.
    /// </summary>
    [SerializeField]
    private float m_radius = 0.05f;

    /// <summary>
    /// Get or set radius of this cable - default 0.05.
    /// </summary>
    [ClampAboveZeroInInspector]
    public float Radius
    {
      get { return m_radius; }
      set
      {
        m_radius = value;
      }
    }

    /// <summary>
    /// Convenience property for diameter of this cable.
    /// </summary>
    [ClampAboveZeroInInspector]
    public float Diameter
    {
      get { return 2.0f * Radius; }
      set { Radius = 0.5f * value; }
    }

    /// <summary>
    /// Resolution of this cable - default 5. Paired with property ResolutionPerUnitLength.
    /// </summary>
    [SerializeField]
    private float m_resolutionPerUnitLength = 5f;

    /// <summary>
    /// Get or set resolution of this cable. Default 5.
    /// </summary>
    [ClampAboveZeroInInspector( true )]
    public float ResolutionPerUnitLength
    {
      get { return m_resolutionPerUnitLength; }
      set
      {
        m_resolutionPerUnitLength = value;
      }
    }

    /// <summary>
    /// Linear velocity damping of this cable.
    /// </summary>
    [SerializeField]
    private float m_linearVelocityDamping = 0.0f;

    /// <summary>
    /// Get or set linear velocity damping of this cable. Default 0.0.
    /// </summary>
    [ClampAboveZeroInInspector( true )]
    public float LinearVelocityDamping
    {
      get { return m_linearVelocityDamping; }
      set
      {
        m_linearVelocityDamping = value;
        if ( Native != null )
          Native.setLinearVelocityDamping( new agx.Vec3( m_linearVelocityDamping, m_linearVelocityDamping, 0f ) );
      }
    }

    /// <summary>
    /// Angular velocity damping of this cable.
    /// </summary>
    [SerializeField]
    private float m_angularVelocityDamping = 0.0f;

    /// <summary>
    /// Get or set angular velocity damping of this cable. Default 0.0.
    /// </summary>
    [ClampAboveZeroInInspector( true )]
    public float AngularVelocityDamping
    {
      get { return m_angularVelocityDamping; }
      set
      {
        m_angularVelocityDamping = value;
        if ( Native != null )
          Native.setAngularVelocityDamping( new agx.Vec3( m_angularVelocityDamping, m_angularVelocityDamping, 0f ) );
      }
    }

    [field: SerializeField]
    [Tooltip( "By default, a routed cable will try to straighten it self out, i.e. the resting state is a straight, untwisted cable. When enabled, this option rebinds the resting state after the routing algorithm is run so that the cable will attempt to preserve the initial state instead." )]
    public bool DeformToInitialState { get; set; } = false;

    /// <summary>
    /// Shape material of this cable. Default null.
    /// </summary>
    [SerializeField]
    private ShapeMaterial m_material = null;

    /// <summary>
    /// Get or set shape material of this cable. Default null.
    /// </summary>
    [AllowRecursiveEditing]
    public ShapeMaterial Material
    {
      get { return m_material; }
      set
      {
        m_material = value;
        if ( Native != null ) {
          if ( m_material != null && m_material.Native == null )
            m_material.GetInitialized<ShapeMaterial>();

          if ( m_material != null )
            Native.setMaterial( m_material.Native );
          else {
            var currMaterial = Native.getMaterial();
            var currIsDefault = currMaterial != null &&
                                currMaterial.getName() == "DefaultCableMaterial";
            if ( currMaterial == null || !currIsDefault ) {
              var defaultMaterial = new agx.Material( "DefaultCableMaterial" );
              defaultMaterial.getBulkMaterial().setDensity( 700.0 );
              defaultMaterial.getBulkMaterial().setYoungsModulus( 5.0E10 );
              Native.setMaterial( defaultMaterial );
            }
          }
        }
      }
    }

    /// <summary>
    /// Cable properties.
    /// </summary>
    [SerializeField]
    private CableProperties m_properties = null;

    /// <summary>
    /// Get cable bulk properties instance.
    /// </summary>
    [AllowRecursiveEditing]
    [IgnoreSynchronization]
    public CableProperties Properties
    {
      get { return m_properties; }
      set
      {
        m_properties = value;
        SynchronizeProperties();
      }
    }

    [SerializeField]
    private RouteType m_routeAlgorithm = RouteType.Segmenting;
    /// <summary>
    /// Route algorithm used by restored cables.
    /// </summary>
    [HideInInspector]
    public RouteType RouteAlgorithm
    {
      get { return m_routeAlgorithm; }
      set { m_routeAlgorithm = value; }
    }

    /// <summary>
    /// Get route to initialize this cable.
    /// </summary>
<<<<<<< HEAD
    [field: SerializeReference]
    public CableRoute Route { get; private set; } = new CableRoute();
=======
    [HideInInspector]
    public CableRoute Route
    {
      get
      {
        if ( m_routeComponent == null )
          m_routeComponent = GetComponent<CableRoute>();
        return m_routeComponent;
      }
    }
>>>>>>> c2a0f7b4

    private PointCurve m_routePointCurve              = null;
    private float m_routePointResolutionPerUnitLength = -1.0f;
    private Vector3[] m_routePointsCache              = new Vector3[] { };

    /// <summary>
    /// Route point data:  o-----------x-----------x-----------------o
    ///                 CurrNode   CurrPoint   NextPoint          NextNode
    ///                        Position/Rotation
    /// </summary>
    public struct RoutePointData
    {
      /// <summary>
      /// Begin route node in current segment.
      /// </summary>
      public CableRouteNode CurrNode;

      /// <summary>
      /// End route node in current segment.
      /// </summary>
      public CableRouteNode NextNode;

      /// <summary>
      /// Position of the node.
      /// </summary>
      public Vector3 Position;

      /// <summary>
      /// Rotation of the node.
      /// </summary>
      public Quaternion Rotation;

      /// <summary>
      /// Current segment point.
      /// </summary>
      public PointCurve.SegmentPoint CurrPoint;

      /// <summary>
      /// Next segment point.
      /// </summary>
      public PointCurve.SegmentPoint NextPoint;

      /// <summary>
      /// Segment type.
      /// </summary>
      public PointCurve.SegmentType SegmentType;
    }

    /// <summary>
    /// Checks if route point curve is up to date.
    /// </summary>
    [HideInInspector]
    public bool RoutePointCurveUpToDate
    {
      get
      {
        return m_routePointCurve != null &&
               Utils.Math.Approximately( m_routePointResolutionPerUnitLength, ResolutionPerUnitLength ) &&
               Route.IsSynchronized( m_routePointCurve, 1.0E-4f );
      }
    }

    /// <summary>
    /// Traverse route points given current route nodes.
    /// </summary>
    /// <param name="callback">Callback for each route point.</param>
    /// <returns>True if point route is successful - otherwise false.</returns>
    public bool TraverseRoutePoints( Action<RoutePointData> callback )
    {
      if ( callback == null )
        return false;

      var result = SynchronizeRoutePointCurve();
      if ( !result.Successful )
        return false;

      m_routePointCurve.Traverse( ( curr, next, type ) => {
        var routePointData = new RoutePointData()
        {
          CurrPoint = curr,
          NextPoint = next,
          SegmentType = type
        };

        var currIndex = m_routePointCurve.FindIndex( curr.Time );
        var nextIndex = currIndex + 1;
        routePointData.CurrNode = Route[ currIndex ];
        routePointData.NextNode = Route[ nextIndex ];

        var currRotation = routePointData.CurrNode.Rotation;
        var nextRotation = routePointData.NextNode.Rotation;
        var dirToNext    = ( next.Point - curr.Point ) / Vector3.Distance( curr.Point, next.Point );

        // Naive from-to rotation to dir.
        routePointData.Rotation = Quaternion.FromToRotation( Vector3.forward, dirToNext );
        var nodeX               = routePointData.Rotation * Vector3.right;
        var nodeY               = routePointData.Rotation * Vector3.up;

        // Current and next route node x and y axes in the 'dirToNext' plane.
        var currInPlaneX = Vector3.Normalize( Vector3.ProjectOnPlane( currRotation * Vector3.right, dirToNext ) );
        var currInPlaneY = Vector3.Normalize( Vector3.ProjectOnPlane( currRotation * Vector3.up, dirToNext ) );
        var nextInPlaneX = Vector3.Normalize( Vector3.ProjectOnPlane( nextRotation * Vector3.right, dirToNext ) );
        //var nextInPlaneY = Vector3.Normalize( Vector3.ProjectOnPlane( nextRotation * Vector3.up, dirToNext ) );

        // Rotating from current rotation (naive rotate from forward to dir) to
        // curr route node rotation.
        var twistToCurr         = Utils.Math.SignedAngle( nodeX, currInPlaneX, nodeY );
        routePointData.Rotation = Quaternion.AngleAxis( twistToCurr, dirToNext ) * routePointData.Rotation;

        // Calculating rotation angle from curr node to next node (note: not points!),
        // and lerp the current twist given local time of the current point.
        var twistCurrToNext     = Utils.Math.SignedAngle( currInPlaneX, nextInPlaneX, currInPlaneY );
        var lerpedTwistAngle    = Mathf.LerpAngle( 0.0f, twistCurrToNext, curr.LocalTime );

        routePointData.Rotation = Quaternion.AngleAxis( lerpedTwistAngle, dirToNext ) * routePointData.Rotation;
        routePointData.Position = curr.Point;

        callback( routePointData );
      }, result.SegmentLength );


      return true;
    }

    /// <summary>
    /// Calculates route points given current route nodes and resolution.
    /// </summary>
    /// <returns>Array of, equally distant, points defining the cable route.</returns>
    public Vector3[] GetRoutePoints()
    {
      if ( m_routePointsCache == null )
        m_routePointsCache = new Vector3[] { };

      if ( m_routePointsCache.Length == 0 && Route.NumNodes > 1 )
        SynchronizeRoutePointCurve();

      return m_routePointsCache;
    }

    public void RestoreLocalDataFrom( agxCable.Cable native )
    {
      if ( native == null )
        return;

      Radius                  = Convert.ToSingle( native.getRadius() );
      ResolutionPerUnitLength = Convert.ToSingle( native.getResolution() );
      LinearVelocityDamping   = Convert.ToSingle( native.getLinearVelocityDamping().maxComponent() );
      AngularVelocityDamping  = Convert.ToSingle( native.getAngularVelocityDamping().maxComponent() );
    }

    protected override void OnEnable()
    {
      if ( Native != null && Simulation.HasInstance )
        GetSimulation().add( Native );
    }

    protected override bool Initialize()
    {
      if ( !LicenseManager.LicenseInfo.HasModuleLogError( LicenseInfo.Module.AGXCable, this ) )
        return false;

      try {
        if ( Route.NumNodes < 2 )
          throw new Exception( $"{GetType().FullName} ERROR: Invalid number of nodes. Minimum number of route nodes is two." );

        agxCable.Cable cable = null;
        if ( RouteAlgorithm == RouteType.Segmenting ) {
          var minResolutionPerUnitLength = Route.NumNodes / Route.TotalLength;
          if ( ResolutionPerUnitLength < minResolutionPerUnitLength ) {
            Debug.LogWarning( $"{GetType().FullName} WARNING: The resolution (per length) {ResolutionPerUnitLength} is too low and won't include " +
                              $"all {Route.NumNodes} route nodes over length {Route.TotalLength}. Resolution per unit length is changed to minimum: {minResolutionPerUnitLength}",
                              this );
            ResolutionPerUnitLength = minResolutionPerUnitLength;
          }

          var result = SynchronizeRoutePointCurve();
          if ( !result.Successful )
            throw new Exception( $"{GetType().FullName} ERROR: Invalid cable route. Unable to initialize cable with " +
                                 $" {Route.NumNodes} nodes and resolution/length = {ResolutionPerUnitLength}." );

          cable = CreateNative( result.NumSegments / Route.TotalLength );

          var handledNodes = new HashSet<CableRouteNode>();
          var success = TraverseRoutePoints( routePointData =>
          {
            var routeNode = CableRouteNode.Create( NodeType.FreeNode, routePointData.CurrNode.Parent );
            routeNode.Position = routePointData.Position;
            routeNode.Rotation = routePointData.Rotation;

            var attachmentNode = routePointData.SegmentType == PointCurve.SegmentType.First && routePointData.CurrNode.Type != NodeType.FreeNode ?
                                   routePointData.CurrNode :
                                 routePointData.SegmentType == PointCurve.SegmentType.Last && routePointData.NextNode.Type != NodeType.FreeNode ?
                                   routePointData.NextNode :
                                 routePointData.SegmentType == PointCurve.SegmentType.Intermediate && routePointData.CurrNode.Type != NodeType.FreeNode ?
                                    routePointData.CurrNode :
                                    null;

            if ( attachmentNode != null && !handledNodes.Contains( attachmentNode ) ) {
              handledNodes.Add( attachmentNode );
              routeNode.Add( CableAttachment.AttachmentType.Rigid,
                             attachmentNode.Parent,
                             attachmentNode.LocalPosition,
                             attachmentNode.LocalRotation );
            }

            if ( !cable.add( routeNode.GetInitialized<CableRouteNode>().Native ) )
              throw new Exception( $"{GetType().FullName} ERROR: Unable to add node to cable." );
          } );

          if ( !success )
            throw new Exception( $"{GetType().FullName} ERROR: Invalid route - unable to find segment length given resolution/length = {ResolutionPerUnitLength}." );
        }
        else {
          cable = CreateNative( ResolutionPerUnitLength );
          foreach ( var node in Route ) {
            if ( !cable.add( node.GetInitialized<CableRouteNode>().Native ) )
              throw new Exception( $"{GetType().FullName} ERROR: Unable to add node to cable." );
          }
        }

        cable.setName( name );

        // Adding the cable to the simulation independent of if this
        // cable is enabled or not, only to initialize it. If this
        // component/game object is disabled, remove it later.
        GetSimulation().add( cable );
        if ( cable.getInitializationReport().getNumSegments() == 0 )
          throw new Exception( $"{GetType().FullName} ERROR: Initialization failed. Check route and/or resolution." );

        Native = cable;
      }
      catch ( Exception e ) {
        Debug.LogException( e, this );

        return false;
      }

      // Remove if this cable is inactive/disabled (the cable has been added above).
      if ( !isActiveAndEnabled )
        GetSimulation().remove( Native );

      if ( Properties != null )
        Properties.GetInitialized<CableProperties>();

      SynchronizeProperties();

      if ( DeformToInitialState )
        Native.rebind();

      return true;
    }

    protected override void OnDisable()
    {
      if ( Native != null && Simulation.HasInstance )
        GetSimulation().remove( Native );
    }

    protected override void OnDestroy()
    {
      if ( Simulation.HasInstance )
        GetSimulation().remove( Native );

      Native = null;

      base.OnDestroy();
    }

    private void Reset()
    {
      Route.Clear();
    }

    private agxCable.Cable CreateNative( float resolutionPerUnitLength )
    {
      var native = new agxCable.Cable( Radius, new agxCable.IdentityRoute( resolutionPerUnitLength ) );
      native.addComponent( new agxCable.CablePlasticity() );
      native.getCablePlasticity().setYieldPoint( double.PositiveInfinity, agxCable.Direction.ALL_DIRECTIONS );

      return native;
    }

    private void SynchronizeProperties()
    {
      if ( Properties == null )
        return;

      if ( !Properties.IsListening( this ) )
        Properties.OnPropertyUpdated += OnPropertyValueUpdate;

      foreach ( CableProperties.Direction dir in CableProperties.Directions )
        OnPropertyValueUpdate( dir );
    }

    private void OnPropertyValueUpdate( CableProperties.Direction dir )
    {
      if ( Native != null ) {
        Native.getCableProperties().setYoungsModulus( Convert.ToDouble( Properties[ dir ].YoungsModulus ), CableProperties.ToNative( dir ) );
        Native.getCableProperties().setDamping( Convert.ToDouble( Properties[ dir ].Damping ), CableProperties.ToNative( dir ) );
        Native.getCableProperties().setPoissonsRatio( Convert.ToDouble( Properties[ dir ].PoissonsRatio ), CableProperties.ToNative( dir ) );

        var plasticityComponent = Native.getCablePlasticity();
        if ( plasticityComponent != null )
          plasticityComponent.setYieldPoint( Convert.ToDouble( Properties[ dir ].YieldPoint ), CableProperties.ToNative( dir ) );
      }
    }

    public PointCurve.SegmentationResult SynchronizeRoutePointCurve()
    {
      if ( RoutePointCurveUpToDate && m_routePointCurve.LastSuccessfulResult.Successful )
        return m_routePointCurve.LastSuccessfulResult;

      if ( m_routePointCurve == null )
        m_routePointCurve = new PointCurve();

      m_routePointCurve.LastSuccessfulResult = new PointCurve.SegmentationResult() { Error = float.PositiveInfinity, Successful = false };
      m_routePointsCache = new Vector3[] { };

      if ( m_routePointCurve.NumPoints == Route.NumNodes ) {
        for ( int i = 0; i < Route.NumNodes; ++i )
          m_routePointCurve[ i ] = Route[ i ].Position;
      }
      else {
        m_routePointCurve.Clear();
        foreach ( var node in Route )
          m_routePointCurve.Add( node.Position );
      }

      if ( m_routePointCurve.Finalize() ) {
        var numSegments = Mathf.Max( Mathf.CeilToInt( ResolutionPerUnitLength * Route.TotalLength ), 1 );
        var result = m_routePointCurve.FindSegmentLength( numSegments, PointCurve.DefaultErrorFunc, 5.0E-3f, 1.0E-3f );
        if ( result.Successful ) {
          m_routePointResolutionPerUnitLength = ResolutionPerUnitLength;
          var routePoints = new List<Vector3>();
          m_routePointCurve.Traverse( ( curr, next, type ) => {
            routePoints.Add( curr.Point );
            if ( type == PointCurve.SegmentType.Last && Mathf.Abs( next.Time - 1.0f ) < Mathf.Abs( curr.Time - 1 ) )
              routePoints.Add( next.Point );
          }, result.SegmentLength );

          m_routePointsCache = routePoints.ToArray();

          return result;
        }
      }

      return new PointCurve.SegmentationResult() { Error = float.PositiveInfinity, Successful = false };
    }
  }
}<|MERGE_RESOLUTION|>--- conflicted
+++ resolved
@@ -203,21 +203,8 @@
     /// <summary>
     /// Get route to initialize this cable.
     /// </summary>
-<<<<<<< HEAD
     [field: SerializeReference]
     public CableRoute Route { get; private set; } = new CableRoute();
-=======
-    [HideInInspector]
-    public CableRoute Route
-    {
-      get
-      {
-        if ( m_routeComponent == null )
-          m_routeComponent = GetComponent<CableRoute>();
-        return m_routeComponent;
-      }
-    }
->>>>>>> c2a0f7b4
 
     private PointCurve m_routePointCurve              = null;
     private float m_routePointResolutionPerUnitLength = -1.0f;
