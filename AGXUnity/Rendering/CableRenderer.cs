--- conflicted
+++ resolved
@@ -1,4 +1,4 @@
-using AGXUnity.Utils;
+﻿using AGXUnity.Utils;
 using System.Collections.Generic;
 using System.ComponentModel;
 using UnityEngine;
@@ -468,17 +468,12 @@
                                                   out rotation,
                                                   out var scale );
 
-<<<<<<< HEAD
-          m_segmentCylinderMatrices[ m_numCylinders / 1023 ][ m_numCylinders % 1023 ] = Matrix4x4.TRS( position, rotation, scale );
-
-=======
           
           m_segmentCylinderMatrices[ m_numCylinders / 1023 ][ m_numCylinders % 1023 ] = Matrix4x4.TRS( position, rotation, scale );
 
           if ( m_numCylinders / 1023 + 1 > m_segmentColors.Count )
             m_segmentColors.Add( new Vector4[ 1023 ] );
 
->>>>>>> 885f5740
           if ( m_renderDamages ) {
             float t = CableDamage.DamageValue(i - 1) / CableDamage.MaxDamage;
             var color = Color.Lerp(CableDamage.Properties.MinColor, CableDamage.Properties.MaxColor, t);
