﻿using System.Collections.Generic;
using UnityEngine;
using UnityEngine.Rendering;
using AGXUnity.Utils;
using UnityEditor;

namespace AGXUnity.Rendering
{
  [AddComponentMenu( "AGXUnity/Rendering/Cable Renderer" )]
  [ExecuteInEditMode]
  [RequireComponent( typeof( Cable ) )]
  [HelpURL( "https://us.download.algoryx.se/AGXUnity/documentation/current/editor_interface.html#cable-rendering" )]
  public class CableRenderer : ScriptComponent
  {
    /// <summary>
    /// Shadow casting mode On for casting shadows, Off for no shadows.
    /// </summary>
    public ShadowCastingMode ShadowCastingMode = ShadowCastingMode.On;

    /// <summary>
    ///True for the cable to receive shadows, false to not receive shadows.
    /// </summary>
    public bool ReceiveShadows = true;

    private List<Matrix4x4[]> m_segmentSphereMatrices = new List<Matrix4x4[]>();
    private List<Matrix4x4[]> m_segmentCylinderMatrices = new List<Matrix4x4[]>();
    private List<Vector4[]> m_segmentColors = new List<Vector4[]>();
    private MaterialPropertyBlock m_meshInstanceProperties = null;
    private Mesh m_sphereMeshInstance = null;
    private Mesh m_cylinderMeshInstance = null;
    private List<Vector3> m_positions = new List<Vector3>();
    private int m_numCylinders = 0;

    [System.NonSerialized]
    private Cable m_cable = null;

    [HideInInspector]
    public Cable Cable
    {
      get
      {
        return m_cable ?? ( m_cable = GetComponent<Cable>() );
      }
    }

    [SerializeField]
    private Material m_material = null;
    public Material Material
    {
      get { return m_material == null ?
                     m_material = DefaultMaterial() :
                     m_material; }
      set
      {
<<<<<<< HEAD
        m_material = value ?? m_segmentSpawner.DefaultMaterial;
        if (m_segmentSpawner != null)
          m_segmentSpawner.Material = m_material;
=======
        m_material = value ?? DefaultMaterial();
>>>>>>> 04734fa3
      }

    }

    private static Material DefaultMaterial()
    {
      return Resources.Load<Material>( "Materials/CableMaterial_01" );
    }

    private CableDamage m_cableDamage = null;
    private CableDamage CableDamage { get { return m_cableDamage ?? ( m_cableDamage = GetComponent<CableDamage>() ); } }

    public void SetRenderDamages(bool value) => m_renderDamages = value;

    private bool m_renderDamages = false, m_previousRenderDamages = false;
    private Dictionary<int, (MeshRenderer, MeshRenderer)> m_segmentRenderers = new Dictionary<int, (MeshRenderer, MeshRenderer)>();

    public bool InitializeRenderer( bool destructLast = false )
    {
      if ( !CreateMeshes() ) {
        Debug.LogError( "AGXUnity.Rendering.CableRenderer: Problem initializing one or both meshes!", this);
        return false;
      }

      if ( !Material.enableInstancing ) {
        Debug.LogError( "AGXUnity.Rendering.CableRenderer: The cable render material must have instancing enabled for this render mode to work.",
                        Material );
        return false;
      }

      InitMatrices();
      m_positions.Clear();
      m_positions.Capacity = 256;

      m_previousRenderDamages = true; // Inits the color vectors

      return true;
    }

    protected override void OnEnable()
    {
#if UNITY_EDITOR
      // Used to draw in a prefab stage or when the editor is paused.
      // It's not possible in OnEnable to check if our gameObject is
      // part of a prefab stage.
#if UNITY_2019_1_OR_NEWER
      SceneView.duringSceneGui += OnSceneView;
#else
      SceneView.onSceneGUIDelegate += OnSceneView;
#endif
#endif
    }

    protected override void OnDisable()
    {
#if UNITY_EDITOR
#if UNITY_2019_1_OR_NEWER
      SceneView.duringSceneGui -= OnSceneView;
#else
      SceneView.onSceneGUIDelegate -= OnSceneView;
#endif
#endif
    }

    protected override bool Initialize()
    {
      InitializeRenderer();

      return true;
    }

    protected override void OnDestroy()
    {
      m_segmentCylinderMatrices = null;
      m_segmentSphereMatrices = null;
      m_segmentColors = null;

      base.OnDestroy();
    }

#if UNITY_EDITOR
    // Editing cable prefab in a prefab stage and when the editor is paused
    // requires Scene View GUI update callback.
    private void OnSceneView( SceneView sceneView )
    {
      var inPrefabStage = PrefabUtils.IsPartOfEditingPrefab( gameObject );
      var performDraw = EditorApplication.isPaused || inPrefabStage;
      if ( !performDraw )
        return;

      if ( inPrefabStage && m_positions.Count != Cable.Route.NumNodes )
        SynchronizeData( true );

      // In prefab stage we only want to render the cable in the Scene View.
      // If paused, we want to render the cable as if not paused.
      var camera = inPrefabStage ?
                     sceneView.camera :
                     null;
      Draw( camera );
    }
#endif

    public void Update()
    {
      SynchronizeData( false );
      Draw();
    }

    protected void LateUpdate()
    {
      // Late update from Editor. Exit if the application is running.
      if ( Application.isPlaying )
        return;

      RenderRoute();
    }

    void Draw( Camera camera = null )
    {
      if ( Cable == null )
        return;

      // In prefab stage we avoid calls from Update, LateUpdate so that we
      // don't render the cable in the Game View. Camera is only given as the
      // Scene View camera when editing prefabs.
      if ( camera == null && PrefabUtils.IsPartOfEditingPrefab( gameObject ) )
        return;

      if ( !CreateMeshes() )
        return;

      var forceSynchronize = m_positions.Count > 0 &&
                             ( m_segmentSphereMatrices.Count == 0 ||
                               m_segmentCylinderMatrices.Count == 0 );
      if ( forceSynchronize )
        SynchronizeData( Cable.State != States.INITIALIZED );



      // Spheres
      for ( int i = 0; i < m_positions.Count; i += 1023 ) {
        int count = Mathf.Min( 1023, m_positions.Count - i );

        if (m_segmentColors.Count > 0)
          m_meshInstanceProperties.SetVectorArray("_InstancedColor", m_segmentColors[ i / 1023 ]);

        Graphics.DrawMeshInstanced( m_sphereMeshInstance,
                                    0,
                                    Material,
                                    m_segmentSphereMatrices[ i / 1023 ],
                                    count,
                                    m_meshInstanceProperties,
                                    ShadowCastingMode,
                                    ReceiveShadows,
                                    0,
                                    camera );
      }

      // Cylinders
      for ( int i = 0; i < m_numCylinders; i += 1023 ) {

        if (m_segmentColors.Count > 0)
          m_meshInstanceProperties.SetVectorArray("_InstancedColor", m_segmentColors[ i / 1023 ]);

        int count = Mathf.Min( 1023, m_numCylinders - i );
        Graphics.DrawMeshInstanced( m_cylinderMeshInstance,
                                    0,
                                    Material,
                                    m_segmentCylinderMatrices[ i / 1023 ],
                                    count,
                                    m_meshInstanceProperties,
                                    ShadowCastingMode,
                                    ReceiveShadows,
                                    0,
                                    camera );
      }
    }

    private static void CalculateCylinderTransform( Vector3 start,
                                                    Vector3 end,
                                                    float radius,
                                                    out Vector3 position,
                                                    out Quaternion rotation,
                                                    out Vector3 scale )
    {
      var dir = end - start;
      var length = dir.magnitude;
      position = 0.5f * ( start + end );
      rotation = Quaternion.FromToRotation( Vector3.up, dir );
      scale = new Vector3( 2.0f * radius, 1f * length, 2.0f * radius );
    }

    private void RenderRoute()
    {
      SynchronizeData( true );
      Draw();
    }

    private void SynchronizeData( bool isRoute )
    {
      if ( Cable == null )
        return;

      if ( !isRoute && Cable.Native == null )
        return;

      m_positions.Clear();

      if ( isRoute ) {
        foreach ( var node in Cable.Route )
          m_positions.Add( node.Position );
      }
      else {
        var it = Cable.Native.begin();
        var endIt = Cable.Native.end();
        while ( !it.EqualWith( endIt ) ) {
          m_positions.Add( it.getEndPosition().ToHandedVector3() );
          it.inc();
        }

        it.ReturnToPool();
        endIt.ReturnToPool();
      }

      while ( m_positions.Count / 1023 + 1 > m_segmentSphereMatrices.Count )
        m_segmentSphereMatrices.Add(new Matrix4x4[1023]);

      m_numCylinders = 0;

      float radius = Cable.Radius;
      var sphereScale = 2f * radius * Vector3.one;
      // rotation will be set by cylinder calculation and reused by sphere to align edges, first half sphere need its own calculation
      var rotation = (m_positions.Count > 1) ? Quaternion.FromToRotation( Vector3.down, m_positions[ 1 ] - m_positions[ 0 ] ) : Quaternion.identity;
      for ( int i = 0; i < m_positions.Count; ++i ) {
        if ( i > 0 ){
          if (m_numCylinders / 1023 + 1 > m_segmentCylinderMatrices.Count)
            m_segmentCylinderMatrices.Add(new Matrix4x4[1023]);

          CalculateCylinderTransform( m_positions[ i - 1 ],
                                      m_positions[ i ],
                                      radius,
                                      out var position,
                                      out rotation,
                                      out var scale );
          m_segmentCylinderMatrices[ m_numCylinders / 1023 ][ m_numCylinders % 1023 ] =  Matrix4x4.TRS( position, rotation, scale );

          // If using render damage
          if (m_renderDamages || m_previousRenderDamages){

            if (m_numCylinders / 1023 + 1 > m_segmentColors.Count)
              m_segmentColors.Add(new Vector4[1023]);

            if (m_renderDamages) {
              float t = CableDamage.DamageValue(i) / CableDamage.MaxDamage;
              var color = Color.Lerp(CableDamage.Properties.MinColor, CableDamage.Properties.MaxColor, t);
              m_segmentColors[ m_numCylinders / 1023 ][ m_numCylinders % 1023 ] = color;
            }
            else {
              m_segmentColors[ m_numCylinders / 1023 ][ m_numCylinders % 1023 ] = Material.color;
            }
          }

          m_numCylinders++;
        }

        m_segmentSphereMatrices[ i / 1023 ][ i % 1023 ] = Matrix4x4.TRS( m_positions[ i ],
                                                                         rotation,
                                                                         sphereScale );
      }

      m_previousRenderDamages = m_renderDamages;
    }

    private bool CreateMeshes()
    {
      if ( m_sphereMeshInstance == null )
        m_sphereMeshInstance = CreateMesh( @"Cable/HalfSphereRenderer" );
      if ( m_cylinderMeshInstance == null )
        m_cylinderMeshInstance = CreateMesh( @"Cable/CylinderCapRenderer" );

      return m_sphereMeshInstance != null && m_cylinderMeshInstance != null;
    }

    private Mesh CreateMesh( string resource )
    {
      GameObject tmp = Resources.Load<GameObject>( resource );
      MeshFilter[] filters = tmp.GetComponentsInChildren<MeshFilter>();
      MeshRenderer[] renderers = tmp.GetComponentsInChildren<MeshRenderer>();
      CombineInstance[] combine = new CombineInstance[ filters.Length ];

      for ( int i = 0; i < filters.Length; ++i ) {
        combine[ i ].mesh = filters[ i ].sharedMesh;
        combine[ i ].transform = filters[ i ].transform.localToWorldMatrix;
      }

      var mesh = new Mesh();
      mesh.CombineMeshes( combine );

      return mesh;
    }

    private void InitMatrices()
    {
      if ( m_segmentSphereMatrices == null )
        m_segmentSphereMatrices = new List<Matrix4x4[]> { new Matrix4x4[ 1023 ] };
      if ( m_segmentCylinderMatrices == null )
        m_segmentCylinderMatrices = new List<Matrix4x4[]> { new Matrix4x4[ 1023 ] };
      if ( m_segmentColors == null )
        m_segmentColors = new List<Vector4[]> { new Vector4[ 1023 ] };
      if ( m_meshInstanceProperties == null )
        m_meshInstanceProperties = new MaterialPropertyBlock();
    }

    private void DrawGizmos( bool isSelected )
    {
    }

    private void OnDrawGizmos()
    {
      DrawGizmos( false );
    }

    private void OnDrawGizmosSelected()
    {
      DrawGizmos( true );
    }
  }
}<|MERGE_RESOLUTION|>--- conflicted
+++ resolved
@@ -52,13 +52,7 @@
                      m_material; }
       set
       {
-<<<<<<< HEAD
-        m_material = value ?? m_segmentSpawner.DefaultMaterial;
-        if (m_segmentSpawner != null)
-          m_segmentSpawner.Material = m_material;
-=======
         m_material = value ?? DefaultMaterial();
->>>>>>> 04734fa3
       }
 
     }
