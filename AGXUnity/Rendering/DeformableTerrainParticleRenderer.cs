--- conflicted
+++ resolved
@@ -24,10 +24,9 @@
       Update
     }
 
-<<<<<<< HEAD
     [HideInInspector]
     public DeformableTerrainBase ParticleProvider { get; private set; } = null;
-=======
+
     // Create a union type for matrices to allow for more efficient conversion between AffineMatrix4x4f and Matrix4x4
     [StructLayout( LayoutKind.Explicit )]
     class MatrixUnion
@@ -38,10 +37,6 @@
       [FieldOffset(0)]
       public agx.AffineMatrix4x4f[] agxMats;
     }
-
-    [HideInInspector]
-    public ITerrain ParticleProvider { get; private set; } = null;
->>>>>>> 4eae957b
 
     [SerializeField]
     private GranuleRenderMode m_renderMode = GranuleRenderMode.DrawMeshInstanced;
@@ -96,16 +91,10 @@
 
     protected override bool Initialize()
     {
-<<<<<<< HEAD
       ParticleProvider = GetComponent<DeformableTerrainBase>();
       if ( ParticleProvider == null)
       {
         Debug.LogError("DeformableTerrainParticleRenderer parent game object '" + gameObject.name + "' has no particle provider!");
-=======
-      ParticleProvider = GetComponent<ITerrain>();
-      if ( ParticleProvider == null ) {
-        Debug.LogError( "DeformableTerrainParticleRenderer parent game object '" + gameObject.name + "' has no particle provider!" );
->>>>>>> 4eae957b
         return false;
       }
 
