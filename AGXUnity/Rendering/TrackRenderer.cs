<<<<<<< HEAD
﻿using agx;
using AGXUnity.Utils;
=======
﻿using AGXUnity.Utils;
>>>>>>> 8e24e1f2
using System.Collections.Generic;
using System.Linq;
using UnityEngine;

namespace AGXUnity.Rendering
{
  [AddComponentMenu( "AGXUnity/Rendering/Track Renderer" )]
  [ExecuteInEditMode]
  [DisallowMultipleComponent]
  [HelpURL( "https://us.download.algoryx.se/AGXUnity/documentation/current/editor_interface.html#track-renderer" )]
  public class TrackRenderer : ScriptComponent
  {
    [HideInInspector]
    public Model.Track[] Tracks
    {
      get
      {
        if ( m_tracks.Length == 0 )
          m_tracks = GetComponents<Model.Track>();
        return m_tracks;
      }
    }

    [SerializeField]
    public bool AutomaticScaling = true;


    [SerializeField]
    private GameObject m_resource = null;

    [IgnoreSynchronization]
    public GameObject Resource
    {
      get
      {
        if ( m_resource == null )
          m_resource = Resources.Load<GameObject>( @"Debug/BoxRenderer" );
        return m_resource;
      }
      set
      {
        m_resource = value;
        m_gizmosMesh = null;
        if ( m_root != null ) {
          DestroyImmediate( m_root );
          m_root = null;
        }
      }
    }

    public void OnTrackReset()
    {
      m_tracks = GetComponents<Model.Track>();
    }

    public UninitializedTrackData GetData( Model.Track track )
    {
      if ( m_uninitializedTrackData.TryGetValue( track, out var data ) )
        return data;
      return null;
    }

    protected override bool Initialize()
    {
      return true;
    }

    protected override void OnDisable()
    {
      if ( m_root != null )
        DestroyImmediate( m_root );
      m_root = null;
    }

    private void Update()
    {
      OnTrackReset();

      if ( Tracks.Length == 0 ) {
        m_uninitializedTrackData.Clear();
        return;
      }

      var containsNullEntries = m_uninitializedTrackData.FirstOrDefault( pair => pair.Key == null ).Value != null;
      if ( containsNullEntries )
        m_uninitializedTrackData = m_uninitializedTrackData.Where( pair => pair.Key != null ).ToDictionary( pair => pair.Key,
                                                                                                            pair => pair.Value );

      var numNodes = 0;
      foreach ( var track in Tracks ) {
        track.RemoveInvalidWheels();

        if ( !track.isActiveAndEnabled )
          continue;

        if ( track.Native != null )
          numNodes += (int)track.Native.getNumNodes();
        else {
          if ( !m_uninitializedTrackData.ContainsKey( track ) )
            m_uninitializedTrackData.Add( track, new UninitializedTrackData() );
          var trackData = m_uninitializedTrackData[ track ];
          trackData.Update( track );
          numNodes += trackData.TrackNodes.Length;
        }
      }

      // Avoid creating root in the prefab stage. We have to
      // do the rendering as gizmos.
      if ( PrefabUtils.IsPartOfEditingPrefab( gameObject ) )
        return;

      if ( m_root == null )
        m_root = RuntimeObjects.GetOrCreateRoot( this );

      if ( numNodes > m_root.transform.childCount ) {
        var numToAdd = numNodes - m_root.transform.childCount;
        // If we're rendering several tracks it doesn't matter (I think)
        // which of them that receives the OnSelectionProxy.
        var refTrack = Tracks[ 0 ];
        for ( int i = 0; i < numToAdd; ++i ) {
          var instance = Instantiate( Resource );
          Configure( refTrack, instance );
          m_root.AddChild( instance );
        }
      }
      else if ( numNodes < m_root.transform.childCount ) {
        var numToRemove = m_root.transform.childCount - numNodes;
        for ( int i = 0; i < numToRemove; ++i )
          DestroyImmediate( m_root.transform.GetChild( m_root.transform.childCount - 1 ).gameObject );
      }

      var nodeCounter = 0;
      foreach ( var track in Tracks ) {
        if ( !track.isActiveAndEnabled )
          continue;

        if ( track.Native != null ) {
          foreach ( var node in track.Native.nodes() ) {
            var applied = Model.VariationUtils.ApplyVariations( track.WidthVariation, track.ThicknessVariation, node.getHalfExtents(), nodeCounter );
            var renderInstance = m_root.transform.GetChild( nodeCounter++ );
            renderInstance.rotation = node.getRigidBody().getRotation().ToHandedQuaternion();
            renderInstance.position = node.getBeginPosition().ToHandedVector3() +
                                      node.getRigidBody().getRotation().ToHandedQuaternion() * applied.Item2.ToHandedVector3() +
                                      renderInstance.TransformDirection( 0.5f * (float)node.getLength() * Vector3.forward );
            if ( AutomaticScaling )
<<<<<<< HEAD
              renderInstance.localScale = 2.0f * applied.Item1.ToVector3();
=======
              renderInstance.localScale = 2.0f * node.getHalfExtents().ToVector3();
>>>>>>> 8e24e1f2
            else
              renderInstance.localScale = new Vector3( 1, 1, 1 );
          }
        }
        else {
          var nodes = m_uninitializedTrackData[ track ].TrackNodes;
          foreach ( var node in nodes ) {
            var renderInstance = m_root.transform.GetChild( nodeCounter++ );
            renderInstance.rotation = node.Rotation;
            renderInstance.position = node.Position +
                                      renderInstance.TransformDirection( node.HalfExtents.z * Vector3.forward );
            if ( AutomaticScaling )
              renderInstance.localScale = 2.0f * node.HalfExtents;
            else
              renderInstance.localScale = Vector3.one;
          }
        }
      }
    }

    private void Reset()
    {
      if ( Tracks.Length == 0 )
        Debug.LogError( "TrackRenderer requires Track component.", this );
    }

    private void OnDrawGizmos()
    {
      DrawGizmos( false );
    }

    private void OnDrawGizmosSelected()
    {
      DrawGizmos( true );
    }

    private void Configure( Model.Track track, GameObject instance )
    {
      instance.hideFlags = HideFlags.DontSaveInEditor;
      instance.GetOrCreateComponent<OnSelectionProxy>().Component = track;
      foreach ( Transform child in instance.transform )
        Configure( track, child.gameObject );
    }

    private void DrawGizmos( bool isSelected )
    {
      if ( Application.isPlaying )
        return;

      if ( !PrefabUtils.IsPartOfEditingPrefab( gameObject ) )
        return;

      // The conveyor belt has some rendering when selected.
      if ( GetComponent<Model.ConveyorBelt>() != null )
        return;

      var defaultColor = Color.Lerp( Color.black, Color.red, 0.15f );
      var selectedColor = Color.Lerp( defaultColor, Color.white, 0.15f );
      foreach ( var track in Tracks )
        DrawGizmosUninitialized( track, isSelected ? selectedColor : defaultColor );
    }

    public bool DrawGizmosUninitialized( Model.Track track, Color color )
    {
      if ( track == null )
        return false;

      var data = GetData( track );
      if ( data == null )
        return false;

      if ( m_gizmosMesh == null ) {
        if ( Resource == null )
          return false;

        var filters = Resource.GetComponentsInChildren<MeshFilter>();
        if ( filters.Length == 0 )
          return false;

        var combines = new CombineInstance[ filters.Length ];
        for ( int i = 0; i < combines.Length; ++i ) {
          combines[ i ].mesh = filters[ i ].sharedMesh;
          combines[ i ].transform = filters[ i ].transform.localToWorldMatrix;
        }

        m_gizmosMesh = new Mesh();
        m_gizmosMesh.CombineMeshes( combines );
      }

      Gizmos.color = color;
      foreach ( var node in data.TrackNodes ) {
        Gizmos.DrawWireMesh( m_gizmosMesh,
                             node.Position + node.Rotation * ( node.HalfExtents.z * Vector3.forward ),
                             node.Rotation,
                             2.0f * node.HalfExtents );
      }

      return true;
    }

    [System.NonSerialized]
    private Mesh m_gizmosMesh = null;

    public struct TrackDesc
    {
      public int NumberOfNodes;
      public float Width;
      public float Thickness;
      public float InitialTensionDistance;
      public Model.TrackNodeVariation ThicnessVariation;
      public Model.TrackNodeVariation WidthVariation;
    }

    public struct TrackWheelDesc
    {
      public Model.TrackWheelModel WheelModel;
      public float Radius;
      public Vector3 Position;
      public Quaternion Rotation;
      public Vector3 LocalPosition;
      public Quaternion LocalRotation;

      public agxVehicle.TrackWheelDesc Native
      {
        get
        {
          return new agxVehicle.TrackWheelDesc( Model.TrackWheel.ToNative( WheelModel ),
                                                Radius,
                                                new agx.AffineMatrix4x4( Rotation.ToHandedQuat(),
                                                                         Position.ToHandedVec3() ),
                                                new agx.AffineMatrix4x4( LocalRotation.ToHandedQuat(),
                                                                         LocalPosition.ToHandedVec3() ) );
        }
      }
    }

    public struct TrackNodeDesc
    {
      public static TrackNodeDesc Create( agxVehicle.TrackNodeDesc nodeDesc )
      {
        return new TrackNodeDesc()
        {
          HalfExtents = nodeDesc.halfExtents.ToVector3(),
          Position = nodeDesc.transform.getTranslate().ToHandedVector3(),
          Rotation = nodeDesc.transform.getRotate().ToHandedQuaternion()
        };
      }

      public Vector3 HalfExtents;
      public Vector3 Position;
      public Quaternion Rotation;
    }

    public class UninitializedTrackData
    {
      public TrackDesc Track = new TrackDesc();
      public TrackWheelDesc[] TrackWheels = new TrackWheelDesc[] { };
      public TrackNodeDesc[] TrackNodes = new TrackNodeDesc[] { };

      public void Update( Model.Track track )
      {
        var reqUpdate = TrackWheels.Length != track.Wheels.Length ||
                        Track.NumberOfNodes != track.NumberOfNodes ||
                        Track.WidthVariation != track.WidthVariation ||
                        Track.ThicnessVariation != track.ThicknessVariation ||
                       !Math.Approximately( Track.Width, track.Width ) ||
                       !Math.Approximately( Track.Thickness, track.Thickness ) ||
                       !Math.Approximately( Track.InitialTensionDistance, track.InitialTensionDistance );
        if ( !reqUpdate ) {
          for ( int i = 0; !reqUpdate && i < TrackWheels.Length; ++i ) {
            var trackWheelDef = TrackWheels[ i ];
            var trackWheel    = track.Wheels[ i ];
            reqUpdate         = trackWheelDef.WheelModel != trackWheel.Model ||
                               !Math.Approximately( trackWheelDef.Radius, trackWheel.Radius ) ||
                                Vector3.SqrMagnitude( trackWheelDef.Position - trackWheel.transform.position ) > 1.0E-5f ||
                                Vector3.SqrMagnitude( trackWheelDef.LocalPosition - trackWheel.Frame.LocalPosition ) > 1.0E-5f ||
                                ( Quaternion.Inverse( trackWheelDef.Rotation ) * trackWheel.transform.rotation ).eulerAngles.sqrMagnitude > 1.0E-5f ||
                                ( Quaternion.Inverse( trackWheelDef.LocalRotation ) * trackWheel.Frame.LocalRotation ).eulerAngles.sqrMagnitude > 1.0E-5f;
          }
        }

        if ( !reqUpdate )
          return;

        Track = new TrackDesc()
        {
          NumberOfNodes          = track.NumberOfNodes,
          Width                  = track.Width,
          Thickness              = track.Thickness,
          InitialTensionDistance = track.InitialTensionDistance
        };
        TrackWheels = new TrackWheelDesc[ track.Wheels.Length ];
        for ( int i = 0; i < TrackWheels.Length; ++i ) {
          TrackWheels[ i ].WheelModel    = track.Wheels[ i ].Model;
          TrackWheels[ i ].Radius        = track.Wheels[ i ].Radius;
          TrackWheels[ i ].Position      = track.Wheels[ i ].transform.position;
          TrackWheels[ i ].Rotation      = track.Wheels[ i ].transform.rotation;
          TrackWheels[ i ].LocalPosition = track.Wheels[ i ].Frame.LocalPosition;
          TrackWheels[ i ].LocalRotation = track.Wheels[ i ].Frame.LocalRotation;
        }

        var nodes = agxVehicle.agxVehicleSWIG.findTrackNodeConfiguration( new agxVehicle.TrackDesc( (ulong)Track.NumberOfNodes,
                                                                                                    Track.Width,
                                                                                                    Track.Thickness,
                                                                                                    Track.InitialTensionDistance ),
                                                                          new agxVehicle.TrackWheelDescVector( ( from wheelDef in TrackWheels select wheelDef.Native ).ToArray() ) );
        if ( track.ThicknessVariation != null || track.WidthVariation != null ) {
          for ( int i = 0; i < nodes.Count; i++ ) {
            var applied = Model.VariationUtils.ApplyVariations( track.WidthVariation, track.ThicknessVariation, nodes[ i ].halfExtents, i );
            var transform = nodes[i].transform;
            transform = AffineMatrix4x4.translate( applied.Item2 ) * transform;
            nodes[ i ].transform = transform;
            nodes[ i ].halfExtents = applied.Item1;
          }
        }

        TrackNodes = ( from node in nodes select TrackNodeDesc.Create( node ) ).ToArray();
      }
    }

    private Model.Track[] m_tracks = new Model.Track[] { };
    private GameObject m_root = null;
    private Dictionary<Model.Track, UninitializedTrackData> m_uninitializedTrackData = new Dictionary<Model.Track, UninitializedTrackData>();
  }
}<|MERGE_RESOLUTION|>--- conflicted
+++ resolved
@@ -1,9 +1,5 @@
-<<<<<<< HEAD
-﻿using agx;
+using agx;
 using AGXUnity.Utils;
-=======
-﻿using AGXUnity.Utils;
->>>>>>> 8e24e1f2
 using System.Collections.Generic;
 using System.Linq;
 using UnityEngine;
@@ -149,11 +145,7 @@
                                       node.getRigidBody().getRotation().ToHandedQuaternion() * applied.Item2.ToHandedVector3() +
                                       renderInstance.TransformDirection( 0.5f * (float)node.getLength() * Vector3.forward );
             if ( AutomaticScaling )
-<<<<<<< HEAD
               renderInstance.localScale = 2.0f * applied.Item1.ToVector3();
-=======
-              renderInstance.localScale = 2.0f * node.getHalfExtents().ToVector3();
->>>>>>> 8e24e1f2
             else
               renderInstance.localScale = new Vector3( 1, 1, 1 );
           }
