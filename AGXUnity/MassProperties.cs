--- conflicted
+++ resolved
@@ -74,8 +74,6 @@
       set
       {
         m_inertiaDiagonal = value;
-<<<<<<< HEAD
-=======
 
         // If we have UseDefault, the inertia tensor has been
         // calculated for the native instance during native.updateMassProperties.
@@ -85,7 +83,6 @@
         if ( m_inertiaDiagonal.UseDefault )
           return;
 
->>>>>>> fe13b8ea
         var native = GetNative();
         if ( native != null )
           native.getMassProperties().setInertiaTensor( m_inertiaDiagonal.Value.ToVec3() );
