--- conflicted
+++ resolved
@@ -426,13 +426,9 @@
     public void TraverseRowData<T>( Action<ElementaryConstraintRowData> callback, T value )
       where T : struct
     {
-<<<<<<< HEAD
-      var rowParser = ConstraintUtils.ConstraintRowParser.Create( this );
+      var rowParser = ConstraintUtils.ConstraintRowParser.Create( GetOrdinaryElementaryConstraints() );
       if ( rowParser == null )
         return;
-=======
-      var rowParser = ConstraintUtils.ConstraintRowParser.Create( GetOrdinaryElementaryConstraints() );
->>>>>>> b6622e56
       var rows = typeof( T ) == typeof( TranslationalDof ) ?
                    rowParser.TranslationalRows :
                    rowParser.RotationalRows;
