using AGXUnity.Collide;
using AGXUnity.Utils;
using System;
using System.Collections.Generic;
using System.Linq;
using UnityEngine;

namespace AGXUnity.Model
{
  [Serializable]
  public class PagingBody<T>
  {
    public T Body;
    public float requiredRadius;
    public float preloadRadius;

    public PagingBody( T body, float requiredRadius, float preloadRadius )
    {
      Body = body;
      this.requiredRadius = requiredRadius;
      this.preloadRadius = preloadRadius;
    }
  }

  [AddComponentMenu( "AGXUnity/Model/Deformable Terrain Pager" )]
  [RequireComponent( typeof( Terrain ) )]
  [DisallowMultipleComponent]
  public class DeformableTerrainPager : DeformableTerrainBase
  {
    /// <summary>
    /// Native DeformableTerrainPager instance - accessible after this
    /// component has been initialized and is valid.
    /// </summary>
    public agxTerrain.TerrainPager Native { get; private set; } = null;

    [SerializeField]
    private List<PagingBody<DeformableTerrainShovel>> m_shovels = new List<PagingBody<DeformableTerrainShovel>>();

    /// <summary>
    /// Shovels along with their respective load radii that are associated with this terrainPager
    /// </summary>
    /// <remarks>
    /// Do not attempt to modify the load-radii by modifying this list, instead use <see cref="SetTileLoadRadius(DeformableTerrainShovel,float,float)"/>
    /// </remarks>
    [HideInInspector]
    public PagingBody<DeformableTerrainShovel>[] PagingShovels { get { return m_shovels.ToArray(); } }

    [SerializeField]
    private List<PagingBody<RigidBody>> m_rigidbodies = new List<PagingBody<RigidBody>>();

    /// <summary>
    /// Rigidbodies associated to this terrain.
    /// </summary>
    [HideInInspector]
    public RigidBody[] RigidBodies { get { return m_rigidbodies.Select( rb => rb.Body ).ToArray(); } }

    /// <summary>
    /// Rigidbodies along with their respective load radii that are associated with this terrainPager
    /// </summary>
    /// <remarks>
    /// Do not attempt to modify the load-radii by modifying this list, instead use <see cref="SetTileLoadRadius(RigidBody,float,float)"/>
    /// </remarks>
    [HideInInspector]
    public PagingBody<RigidBody>[] PagingRigidBodies { get { return m_rigidbodies.ToArray(); } }

    /// <summary>
    /// Unity Terrain component.
    /// </summary>
    public Terrain Terrain
    {
      get
      {
        return m_terrain == null ?
                 m_terrain = GetComponent<Terrain>() :
                 m_terrain;
      }
    }

    /// <summary>
    /// Unity Terrain data.
    /// </summary>
    [HideInInspector]
    public TerrainData TerrainData { get { return Terrain?.terrainData; } }

    /// <summary>
    /// Unity Terrain heightmap resolution.
    /// </summary>
    [HideInInspector]
    public int TerrainDataResolution { get { return TerrainUtils.TerrainDataResolution( TerrainData ); } }

    /// <summary>
    /// The size of the underlying AGX Terrain tiles
    /// </summary>
    [ClampAboveZeroInInspector]
    [HideInInspector]
    [field: SerializeField]
    public float TileSizeMeters { get; set; } = 28.0f;
    [HideInInspector]
    public int TileSize
    {
      get
      {
        var intSize = Mathf.CeilToInt( TileSizeMeters / ElementSize );
        return intSize + ( ( intSize + 1 ) % 2 );
      }
      set
      {
        var newCellCount = value + ((value + 1) % 2);
        TileSizeMeters = ElementSize * newCellCount;
      }
    }

    /// <summary>
    /// The overlap of adjacent AGX Terrain tiles
    /// </summary>
    [ClampAboveZeroInInspector]
    [HideInInspector]
    [field: SerializeField]
    public float TileOverlapMeters { get; set; } = 5.0f;
    [HideInInspector]
    public int TileOverlap
    {
      get => Mathf.CeilToInt( TileOverlapMeters / ElementSize );
      set => TileOverlapMeters = ElementSize * value;
    }

    [HideInInspector]
    [field: SerializeField]
    public bool AutoTileOnPlay { get; set; } = true;

    /// <summary>
    /// Associates the given shovel instance to this terrain.
    /// </summary>
    /// <param name="shovel">Shovel instance to add.</param>
    /// <param name="requiredRadius">The radius around the shovel instance where the terrain tiles are required to be loaded.</param>
    /// <param name="preloadRadius">The radius around the shovel instance for which to preload terrain tiles</param>
    /// <returns>True if added, false if null or already added</returns>
    public bool Add( DeformableTerrainShovel shovel, float requiredRadius = 5, float preloadRadius = 10 )
    {
      if ( shovel == null || m_shovels.Find( pagingShovel => pagingShovel.Body == shovel ) != null )
        return false;

      var pb = new PagingBody<DeformableTerrainShovel>( shovel, requiredRadius, preloadRadius);

      m_shovels.Add( pb );

      // Initialize shovel if we're initialized.
      if ( Native != null )
        Native.add( shovel.GetInitialized<DeformableTerrainShovel>().Native, requiredRadius, preloadRadius );

      return true;
    }

    /// <summary>
    /// Associates the given rigidbody instance to this terrain.
    /// </summary>
    /// <param name="rigidbody">Rigidbody instance to add.</param>
    /// <param name="requiredRadius">The radius around the rigidbody instance where the terrain tiles are required to be loaded.</param>
    /// <param name="preloadRadius">The radius around the rigidbody instance for which to preload terrain tiles</param>
    /// <returns>True if added, false if null or already added</returns>
    public bool Add( RigidBody rigidbody, float requiredRadius = 5, float preloadRadius = 10 )
    {
      if ( rigidbody == null || m_rigidbodies.Find( pagingRigidBody => pagingRigidBody.Body == rigidbody ) != null )
        return false;

      var pb = new PagingBody<RigidBody>( rigidbody, requiredRadius, preloadRadius );

      m_rigidbodies.Add( pb );

      // Initialize shovel if we're initialized.
      if ( Native != null )
        Native.add( rigidbody.GetInitialized<RigidBody>().Native, requiredRadius, preloadRadius );

      return true;
    }

    /// <summary>
    /// Disassociate rigidbody instance to this terrain.
    /// </summary>
    /// <param name="rigidbody">Rigidbody instance to remove.</param>
    /// <returns>True if removed, false if null or not associated to this terrain.</returns>
    public bool Remove( RigidBody rigidbody )
    {
      if ( rigidbody == null || m_rigidbodies.Find( pagingRigidBody => pagingRigidBody.Body == rigidbody ) == null )
        return false;

      if ( Native != null )
        Native.remove( rigidbody.Native );

      m_rigidbodies.RemoveAt( m_rigidbodies.FindIndex( pagingRigidBody => pagingRigidBody.Body == rigidbody ) );
      return true;
    }

    public bool Contains( RigidBody body)
    {
      return m_rigidbodies.Find( rb => rb.Body == body) != null;
    }

    /// <summary>
    /// Gets the tile load radii associated with the provided shovel
    /// </summary>
    /// <param name="shovel">The shovel to get the tile load radii for</param>
    /// <returns>The tile load radii associated with the shovel or (-1,-1) if shovel is not associated with pager</returns>
    public Vector2 GetTileLoadRadius( DeformableTerrainShovel shovel )
    {
      var pagingShovel = m_shovels.Find(pb => pb.Body == shovel);
      if ( pagingShovel != null )
        return new Vector2( pagingShovel.requiredRadius, pagingShovel.preloadRadius );

      if ( Native == null ) return new Vector2( -1, -1 );

      var radii = Native.getTileLoadRadius( shovel.RigidBody.Native );
      return new Vector2( (float)radii.first, (float)radii.second );
    }

    /// <summary>
    /// Sets the tile load radii associated with the provided shovel
    /// </summary>
    /// <param name="shovel">The shovel to set the tile load radii for</param>
    /// <param name="requiredRadius">The radius within which all terrain tiles must be loaded</param>
    /// <param name="preloadRadius">The radius within which to start preloading terrain tiles</param>
    public void SetTileLoadRadius( DeformableTerrainShovel shovel, float requiredRadius, float preloadRadius )
    {
      var pagingShovel = m_shovels.Find(pb => pb.Body == shovel);
      if ( pagingShovel != null ) {
        pagingShovel.requiredRadius = requiredRadius;
        pagingShovel.preloadRadius = preloadRadius;
      }

      if ( Native == null ) return;
      Native.setTileLoadRadiuses( shovel.RigidBody.Native, requiredRadius, preloadRadius );
    }

    /// <summary>
    /// Gets the tile load radii associated with the provided rigidbody
    /// </summary>
    /// <param name="rigidbody">The rigidbody to get the tile load radii for</param>
    /// <returns>The tile load radii associated with the rigidbody or (-1,-1) if rigidbody is not associated with pager</returns>
    public Vector2 GetTileLoadRadius( RigidBody rigidbody )
    {
      var pagingRigidBody = m_rigidbodies.Find(pb => pb.Body == rigidbody);
      if ( pagingRigidBody != null )
        return new Vector2( pagingRigidBody.requiredRadius, pagingRigidBody.preloadRadius );

      if ( Native == null ) return new Vector2( -1, -1 );

      var radii = Native.getTileLoadRadius( rigidbody.Native );
      return new Vector2( (float)radii.first, (float)radii.second );
    }

    /// <summary>
    /// Sets the tile load radii associated with the provided rigidbody
    /// </summary>
    /// <param name="rigidbody">The rigidbody to set the tile load radii for</param>
    /// <param name="requiredRadius">The radius within which all terrain tiles must be loaded</param>
    /// <param name="preloadRadius">The radius within which to start preloading terrain tiles</param>
    public void SetTileLoadRadius( RigidBody rigidbody, float requiredRadius, float preloadRadius )
    {
      var pagingRigidBody = m_rigidbodies.Find(pb => pb.Body == rigidbody);
      if ( pagingRigidBody != null ) {
        pagingRigidBody.requiredRadius = requiredRadius;
        pagingRigidBody.preloadRadius = preloadRadius;
      }

      if ( Native == null ) return;
      Native.setTileLoadRadiuses( rigidbody.Native, requiredRadius, preloadRadius );
    }

    /// <summary>
    /// Checks if the current DeformableTerrainPager parameters tile the underlying Unity Terrain
    /// The amount of tiles R can be calculated as (l - O - 1) / (S - O - 1) where l is heightmap size O is overlap and S is tile size
    /// Parameters are valid if O and S tile l, that is if R is an integer
    /// </summary>
    /// <returns>True if the parameters tile the Unity Terrain</returns>
    public bool ValidateParameters()
    {
      float r = (float)(TerrainDataResolution - TileOverlap - 1) / (TileSize - TileOverlap - 1);
      return Mathf.Approximately( r, Mathf.Round( r ) );
    }

    protected override bool Initialize()
    {
      // Only printing the errors if something is wrong.
      LicenseManager.LicenseInfo.HasModuleLogError( LicenseInfo.Module.AGXTerrain | LicenseInfo.Module.AGXGranular, this );

      if ( AutoTileOnPlay )
        RecalculateParameters();

      RemoveInvalidShovels();

      // Create a new adapter using the terrain attached to this gameobject as the root
      // This attaches DeformableTerrainConnector components to each connected Unity terrain which must be done before InitializeNative is called
      m_terrainDataSource = new UnityTerrainAdapter( Terrain, MaximumDepth );

      // Relying on UnityTerrainAdapter "AutoConnect" to connect neighboring tiles.
      if ( !TerrainUtils.IsValid( pager: this, issueError: true ) ) {
        m_terrainDataSource.Dispose();
        m_terrainDataSource = null;
        return false;
      }

      InitializeNative();

      Simulation.Instance.StepCallbacks.PostStepForward += OnPostStepForward;

      // Native terrain may change the number of PPGS iterations to default (25).
      // Override if we have solver settings set to the simulation.
      if ( Simulation.Instance.SolverSettings != null )
        GetSimulation().getSolver().setNumPPGSRestingIterations( (ulong)Simulation.Instance.SolverSettings.PpgsRestingIterations );

      SetEnable( isActiveAndEnabled );

      return true;
    }

    private void InitializeNative()
    {
      if ( TerrainData.size.x != TerrainData.size.z )
        Debug.LogError( "Unity Terrain is not square, this is not supported" );

      if ( !ValidateParameters() )
        Debug.LogWarning( "Tile settings used does not fill the Unity terrain" );

      // Align the paged terrain with the AGX terrain tile
      Vector3 rootPos =  GetComponent<DeformableTerrainConnector>().GetOffsetPosition(); // Place tiles starting at Unity terrain position
      agx.Quat rootRot =
          agx.Quat.rotate( Mathf.PI, agx.Vec3.Z_AXIS() )                       // Align AGX terrain X and Y axes to Unity terrain X and Y axes
        * agx.Quat.rotate( agx.Vec3.Z_AXIS(), agx.Vec3.Y_AXIS() );             // Rotate terrain so that Y is up as in Unity

      Native = new agxTerrain.TerrainPager(
        (uint)TileSize,
        (uint)TileOverlap,
        ElementSize,
        MaximumDepth,
        rootPos.ToHandedVec3(),
        rootRot,
        new agxTerrain.Terrain( 10, 10, 1, 0.0f ) );

      // Set the adapter as the data source for the DeformableTerrainPager
      Native.setTerrainDataSource( m_terrainDataSource );

      // Add Rigidbodies and shovels to pager
      foreach ( var shovel in m_shovels )
        Native.add( shovel.Body.GetInitialized<DeformableTerrainShovel>().Native, shovel.requiredRadius, shovel.preloadRadius );
      foreach ( var rb in m_rigidbodies )
        Native.add( rb.Body.GetInitialized<RigidBody>().Native, rb.requiredRadius, rb.preloadRadius );

      GetSimulation().add( Native );
    }

    protected override void OnDestroy()
    {
      if ( Simulation.HasInstance ) {
        GetSimulation().remove( Native );
        Simulation.Instance.StepCallbacks.PostStepForward -= OnPostStepForward;
      }
      Native = null;

      base.OnDestroy();
    }

    private void OnPostStepForward()
    {
      m_terrainDataSource.Update();
      UpdateHeights();
    }

    private void UpdateHeights()
    {
      var tiles = Native.getActiveTileAttachments();
      for(int i = 0; i < tiles.Count; i++ )
        UpdateTerrain( tiles[i] );
      TerrainData.SyncHeightmap();
    }

    private void UpdateTerrain( agxTerrain.TerrainPager.TileAttachments tile )
    {
      var terrain = tile.m_terrainTile;
      var modifications = terrain.getModifiedVertices();
      if ( modifications.Count == 0 )
        return;

      // We need to fetch the offset of the terrain tile since the DeformableTerrainPager
      // uses the height value of the data source when positioning the tiles.
      var scale = TerrainData.heightmapScale.y;
      var zOffset = tile.m_zOffset;
      var result = new float[,] { { 0.0f } };

      for ( int i = 0; i < modifications.Count; i++ ) {
        var index = modifications[i];
        var gi = GetGlobalIndex( terrain, index );
        float h = (float)(terrain.getHeight( index ) + zOffset);

        result[ 0, 0 ] = h / scale;

        m_terrainDataSource.SetUnityHeightDelayed( result, gi );
      }
    }

    private Vector2Int GetGlobalIndex( agxTerrain.TerrainRef terrain, agx.Vec2i index )
    {
      var relTilePos = terrain.getPosition().ToHandedVector3() - transform.position;
      var elementsPerTile = TileSize - TileOverlap - 1;
      float tileOffset = elementsPerTile * ElementSize;
      Vector2Int tileIndex = new Vector2Int( Mathf.FloorToInt( relTilePos.x / tileOffset ),
                                             Mathf.FloorToInt( relTilePos.z / tileOffset ) );
      tileIndex *= elementsPerTile;
      tileIndex.x += (int)index.x;
      tileIndex.y += (int)index.y;
      return tileIndex;
    }

    public void RecalculateParameters()
    {
      if ( ValidateParameters() )
        return;

      int overlap_search_range = 5; // Search for overlaps in the range [overlap, overlap + range)

      // Start search from closest integer R-value
      float r = Mathf.Round((float)( TerrainDataResolution - TileOverlap - 1 ) / ( TileSize - TileOverlap - 1 ));

      var candidates = new List<Tuple<int, int>>();

      // Gather up to two candidates for each overlap in [overlap, overlap + range)
      // Candidates for a given overlap is created by searching first the rounded R and then by (R+1,R-1), (R+2,R-2) until candidates are found.
      // If both R+n and R-n are valid then both candidates are added
      // The size S is given by reordering the validity formula
      for ( int newOverlap = TileOverlap; newOverlap < TileOverlap + overlap_search_range; newOverlap++ ) {
        bool added = false;
        float newSize = ( TerrainDataResolution - newOverlap - 1 ) / r + newOverlap + 1;
        if ( IsValidSize( newSize ) )
          candidates.Add( Tuple.Create( newOverlap, Mathf.RoundToInt( newSize ) ) );

        for ( int rdiff = 1; !added; rdiff++ ) {
          newSize = ( TerrainDataResolution - newOverlap - 1 ) / ( r + rdiff ) + newOverlap + 1;
          if ( IsValidSize( newSize ) ) {
            candidates.Add( Tuple.Create( newOverlap, Mathf.RoundToInt( newSize ) ) );
            added = true;
          }
          if ( r - rdiff > 1 ) {
            newSize = ( TerrainDataResolution - newOverlap - 1 ) / ( r - rdiff ) + newOverlap + 1;
            if ( IsValidSize( newSize ) ) {
              candidates.Add( Tuple.Create( newOverlap, Mathf.RoundToInt( newSize ) ) );
              added = true;
            }
          }
        }
      }

      // Select the best candidate based on some metric
      var (o, s) = SelectCandidate( candidates, TerrainDataResolution, TileOverlap, TileSize );
      TileOverlap = o;
      TileSize = s;
    }

    private static Tuple<int, int> SelectCandidate( List<Tuple<int, int>> candidates,
                                                   int heightmapSize,
                                                   int desiredOverlap,
                                                   int desiredSize )
    {
      // Augument the list with the metric values for each candidate
      var cand = candidates
        .Select( ( c ) => Tuple.Create( c, RMetric( heightmapSize, c.Item1, c.Item2, desiredOverlap, desiredSize ) ) )
        .ToList();
      // Return the item with the lowest metric value
      cand.Sort( ( c1, c2 ) => (int)( c1.Item2 - c2.Item2 ) );
      return cand[ 0 ].Item1;
    }

    private static float RMetric( int heightmapSize, int overlap, int size, int desiredOverlap, int desiredSize )
    {
      // The R-Metric is defined as the difference in non-rounded R-value for the desired parameters and the actual R-Value of the calculated parameters
      float desiredR = ( heightmapSize - desiredOverlap - 1 ) / ( desiredSize - desiredOverlap - 1 );
      float actualR = ( heightmapSize - overlap - 1 ) / ( size - overlap - 1 );
      return Mathf.Abs( desiredR - actualR );
    }

    public static bool IsInteger( float v )
    {
      return Mathf.Approximately( v, Mathf.Round( v ) );
    }

    /// This function ensures sizes are integers and odd as is currently required by AGX
    /// If the odd requirement is lifted this function can be replaced by IsInteger
    public static bool IsValidSize( float s )
    {
      return IsInteger( s ) && s % 2 == 1;
    }

    private Terrain m_terrain = null;
    private UnityTerrainAdapter m_terrainDataSource = null;

    // -----------------------------------------------------------------------------------------------------------
    // ------------------------------- Implementation of DeformableTerrainBase -----------------------------------
    // -----------------------------------------------------------------------------------------------------------

    public override float ElementSize { get => TerrainData.size.x / ( TerrainDataResolution - 1 ); }
    public override DeformableTerrainShovel[] Shovels { get { return m_shovels.Select( shovel => shovel.Body ).ToArray(); } }
    public override agx.GranularBodyPtrArray GetParticles() { return Native?.getSoilSimulationInterface()?.getSoilParticles(); }
<<<<<<< HEAD
    public override agxTerrain.TerrainProperties GetProperties() { return Native?.getTemplateTerrain().getProperties(); }
=======
    public override agxTerrain.TerrainProperties GetProperties() { return Native?.getTemplateTerrain()?.getProperties(); }
>>>>>>> 34fc3bd9
    public override agxTerrain.SoilSimulationInterface GetSoilSimulationInterface() { return Native?.getSoilSimulationInterface(); }
    public override void OnPropertiesUpdated() { Native?.applyChangesToTemplateTerrain(); }
    public override bool Add( DeformableTerrainShovel shovel )
    {
      return Add( shovel, requiredRadius: default, preloadRadius: default );
    }
    public override bool Remove( DeformableTerrainShovel shovel )
    {
      if ( shovel == null || m_shovels.Find( pagingShovel => pagingShovel.Body == shovel ) == null )
        return false;

      if ( Native != null )
        Native.remove( shovel.Native );

      m_shovels.RemoveAt( m_shovels.FindIndex( pagingShovel => pagingShovel.Body == shovel ) );
      return true;
    }
    public override bool Contains( DeformableTerrainShovel shovel )
    {
      return m_shovels.Find( s => s.Body == shovel ) != null;
    }
    public override void RemoveInvalidShovels()
    {
      m_shovels.RemoveAll( shovel => shovel.Body == null );
      m_rigidbodies.RemoveAll( rb => rb.Body == null );
    }
    public override void ConvertToDynamicMassInShape( Shape failureVolume )
    {
      if ( !IsNativeNull() ) {
        var shape = failureVolume.GetInitialized<Shape>().NativeShape;
        foreach ( var tile in Native.getActiveTileAttachments() )
          tile.m_terrainTile.convertToDynamicMassInShape( shape );
        shape.ReturnToPool();
      }
    }
    protected override bool IsNativeNull() { return Native == null; }
    protected override void SetShapeMaterial( agx.Material material, agxTerrain.Terrain.MaterialType type )
    {
      Native?.getTemplateTerrain().setMaterial( material, type );
      OnPropertiesUpdated();
    }

    protected override void SetTerrainMaterial( agxTerrain.TerrainMaterial material ) { 
      Native?.getTemplateTerrain().setTerrainMaterial( material );
      OnPropertiesUpdated();
    }

    protected override void SetEnable( bool enable )
    {
      if ( Native == null )
        return;

      if ( Native.isEnabled() == enable )
        return;

      Native.setEnable( enable );
      foreach ( var tile in Native.getActiveTileAttachments() ) {
        var terr = tile.m_terrainTile;
        terr.setEnable( enable );
        terr.getGeometry().setEnable( enable );
      }
    }

    protected override agxCollide.Geometry CreateNative()
    {
      return null;
    }

    public override Vector3 GetScale()
    {
      return new Vector3( 1, 1, 1 );
    }
  }
}<|MERGE_RESOLUTION|>--- conflicted
+++ resolved
@@ -498,11 +498,7 @@
     public override float ElementSize { get => TerrainData.size.x / ( TerrainDataResolution - 1 ); }
     public override DeformableTerrainShovel[] Shovels { get { return m_shovels.Select( shovel => shovel.Body ).ToArray(); } }
     public override agx.GranularBodyPtrArray GetParticles() { return Native?.getSoilSimulationInterface()?.getSoilParticles(); }
-<<<<<<< HEAD
-    public override agxTerrain.TerrainProperties GetProperties() { return Native?.getTemplateTerrain().getProperties(); }
-=======
     public override agxTerrain.TerrainProperties GetProperties() { return Native?.getTemplateTerrain()?.getProperties(); }
->>>>>>> 34fc3bd9
     public override agxTerrain.SoilSimulationInterface GetSoilSimulationInterface() { return Native?.getSoilSimulationInterface(); }
     public override void OnPropertiesUpdated() { Native?.applyChangesToTemplateTerrain(); }
     public override bool Add( DeformableTerrainShovel shovel )
