using AGXUnity.Collide;
using AGXUnity.Utils;
using System;
using System.Collections.Generic;
using System.Linq;
using System.Runtime.CompilerServices;
using UnityEngine;

namespace AGXUnity.Model
{
  [Serializable]
  public class PagingBody<T>
  {
    public T Body;
    public float requiredRadius;
    public float preloadRadius;

    public PagingBody( T body, float requiredRadius, float preloadRadius )
    {
      Body = body;
      this.requiredRadius = requiredRadius;
      this.preloadRadius = preloadRadius;
    }
  }

  [AddComponentMenu( "AGXUnity/Model/Deformable Terrain Pager" )]
  [RequireComponent( typeof( Terrain ) )]
  [DisallowMultipleComponent]
  [HelpURL( "https://us.download.algoryx.se/AGXUnity/documentation/current/editor_interface.html#deformable-terrain-pager" )]
  public class DeformableTerrainPager : DeformableTerrainBase
  {
    /// <summary>
    /// Native DeformableTerrainPager instance - accessible after this
    /// component has been initialized and is valid.
    /// </summary>
    public agxTerrain.TerrainPager Native { get; private set; } = null;

    [SerializeField]
    private List<PagingBody<DeformableTerrainShovel>> m_shovels = new List<PagingBody<DeformableTerrainShovel>>();


    /// <summary>
    /// Shovels along with their respective load radii that are associated with this terrainPager
    /// </summary>
    /// <remarks>
    /// Do not attempt to modify the load-radii by modifying this list, instead use <see cref="SetTileLoadRadius(DeformableTerrainShovel,float,float)"/>
    /// </remarks>
    [HideInInspector]
    public PagingBody<DeformableTerrainShovel>[] PagingShovels { get { return m_shovels.ToArray(); } }

    /// <summary>
    /// Rigidbodies associated to this terrain.
    /// </summary>
    [HideInInspector]
    public DeformableTerrainShovel[] Shovels { get { return m_shovels.Select( rb => rb.Body ).ToArray(); } }

    [SerializeField]
    private List<PagingBody<RigidBody>> m_rigidbodies = new List<PagingBody<RigidBody>>();

    /// <summary>
    /// Rigidbodies associated to this terrain.
    /// </summary>
    [HideInInspector]
    public RigidBody[] RigidBodies { get { return m_rigidbodies.Select( rb => rb.Body ).ToArray(); } }

    /// <summary>
    /// Rigidbodies along with their respective load radii that are associated with this terrainPager
    /// </summary>
    /// <remarks>
    /// Do not attempt to modify the load-radii by modifying this list, instead use <see cref="SetTileLoadRadius(RigidBody,float,float)"/>
    /// </remarks>
    [HideInInspector]
    public PagingBody<RigidBody>[] PagingRigidBodies { get { return m_rigidbodies.ToArray(); } }

    /// <summary>
    /// Unity Terrain component.
    /// </summary>
    public Terrain Terrain
    {
      get
      {
        return m_terrain == null ?
                 m_terrain = GetComponent<Terrain>() :
                 m_terrain;
      }
    }

    /// <summary>
    /// Unity Terrain data.
    /// </summary>
    [HideInInspector]
    public TerrainData TerrainData { get { return Terrain?.terrainData; } }

    /// <summary>
    /// Unity Terrain heightmap resolution.
    /// </summary>
    [HideInInspector]
    public int TerrainDataResolution { get { return TerrainUtils.TerrainDataResolution( TerrainData ); } }

    /// <summary>
    /// The size of the underlying AGX Terrain tiles
    /// </summary>
    [ClampAboveZeroInInspector]
    [HideInInspector]
    [field: SerializeField]
    public float TileSizeMeters { get; set; } = 28.0f;
    [HideInInspector]
    public int TileSize
    {
      get => Mathf.CeilToInt( TileSizeMeters / ElementSize );
      set => TileSizeMeters = ElementSize * value;
    }

    /// <summary>
    /// The overlap of adjacent AGX Terrain tiles
    /// </summary>
    [ClampAboveZeroInInspector]
    [HideInInspector]
    [field: SerializeField]
    public float TileOverlapMeters { get; set; } = 5.0f;
    [HideInInspector]
    public int TileOverlap
    {
      get => Mathf.CeilToInt( TileOverlapMeters / ElementSize );
      set => TileOverlapMeters = ElementSize * value;
    }

    [HideInInspector]
    [field: SerializeField]
    public bool AutoTileOnPlay { get; set; } = true;

    [SerializeField]
    private OptionalOverrideValue<int> m_compactionStoreDepth = new OptionalOverrideValue<int>(2, true);

    [InspectorGroupBegin( Name = "Advanced Pager Parameters" )]
    [InspectorPriority( -1 )]
    [ClampAboveZeroInInspector( true )]
    [Tooltip( "When disabled, the pager does not save compaction when paging out tiles, nor does it sync the compactions between adjacent tiles. " +
             "As such, this option should only be disabled if the application requires the extra performance from ignoring this sync and is not impacted by discrepencies in compaction. " +
             "The value specifies to what depth, in voxels beneath the surface, to store the compactions when the tiles are paged out." )]
    public OptionalOverrideValue<int> CompactionStoreDepth => m_compactionStoreDepth;

    [SerializeField]
    private string m_fileCacheDirectory = "";

    [DisableInRuntimeInspector]
    [InspectorPriority( -1 )]
    [StringAsFilePicker( IsFolder: true )]
    public string FileCacheDirectory
    {
      get => m_fileCacheDirectory;
      set
      {
        m_fileCacheDirectory = value;
        if ( Native != null ) {
          if ( IsSynchronizingProperties && String.IsNullOrEmpty( m_fileCacheDirectory ) )
            return;
          if ( !System.IO.Directory.Exists( m_fileCacheDirectory ) )
            Debug.LogError( $"Terrain pager cache directory '{m_fileCacheDirectory}' does not exist!" );
          Native.setFileCacheDirectory( m_fileCacheDirectory );
        }
      }
    }

    /// <summary>
    /// Associates the given shovel instance to this terrain.
    /// </summary>
    /// <param name="shovel">Shovel instance to add.</param>
    /// <param name="requiredRadius">The radius around the shovel instance where the terrain tiles are required to be loaded.</param>
    /// <param name="preloadRadius">The radius around the shovel instance for which to preload terrain tiles</param>
    /// <returns>True if added, false if null or already added</returns>
    public bool Add( DeformableTerrainShovel shovel, float requiredRadius = 5, float preloadRadius = 10 )
    {
      if ( shovel == null || m_shovels.Find( pagingShovel => pagingShovel.Body == shovel ) != null )
        return false;

      var pb = new PagingBody<DeformableTerrainShovel>( shovel, requiredRadius, preloadRadius);

      m_shovels.Add( pb );

      // Initialize shovel if we're initialized.
      if ( Native != null )
        Native.add( shovel.GetInitialized<DeformableTerrainShovel>().Native, requiredRadius, preloadRadius );

      return true;
    }

    /// <summary>
    /// Disassociate shovel instance to this terrain.
    /// </summary>
    /// <param name="shovel">Shovel instance to remove.</param>
    /// <returns>True if removed, false if null or not associated to this terrain.</returns>
    public bool Remove( DeformableTerrainShovel shovel )
    {
      if ( shovel == null || m_shovels.Find( pagingRigidBody => pagingRigidBody.Body == shovel ) == null )
        return false;

      if ( Native != null )
        Native.remove( shovel.Native );

      m_shovels.RemoveAt( m_shovels.FindIndex( pagingRigidBody => pagingRigidBody.Body == shovel ) );
      return true;
    }

    /// <summary>
    /// Associates the given rigidbody instance to this terrain.
    /// </summary>
    /// <param name="rigidbody">Rigidbody instance to add.</param>
    /// <param name="requiredRadius">The radius around the rigidbody instance where the terrain tiles are required to be loaded.</param>
    /// <param name="preloadRadius">The radius around the rigidbody instance for which to preload terrain tiles</param>
    /// <returns>True if added, false if null or already added</returns>
    public bool Add( RigidBody rigidbody, float requiredRadius = 5, float preloadRadius = 10 )
    {
      if ( rigidbody == null || m_rigidbodies.Find( pagingRigidBody => pagingRigidBody.Body == rigidbody ) != null )
        return false;

      var pb = new PagingBody<RigidBody>( rigidbody, requiredRadius, preloadRadius );

      m_rigidbodies.Add( pb );

      // Initialize shovel if we're initialized.
      if ( Native != null )
        Native.add( rigidbody.GetInitialized<RigidBody>().Native, requiredRadius, preloadRadius );

      return true;
    }

    /// <summary>
    /// Disassociate rigidbody instance to this terrain.
    /// </summary>
    /// <param name="rigidbody">Rigidbody instance to remove.</param>
    /// <returns>True if removed, false if null or not associated to this terrain.</returns>
    public bool Remove( RigidBody rigidbody )
    {
      if ( rigidbody == null || m_rigidbodies.Find( pagingRigidBody => pagingRigidBody.Body == rigidbody ) == null )
        return false;

      if ( Native != null )
        Native.remove( rigidbody.Native );

      m_rigidbodies.RemoveAt( m_rigidbodies.FindIndex( pagingRigidBody => pagingRigidBody.Body == rigidbody ) );
      return true;
    }

    public bool Contains( RigidBody body )
    {
      return m_rigidbodies.Find( rb => rb.Body == body ) != null;
    }

    /// <summary>
    /// Gets the tile load radii associated with the provided shovel
    /// </summary>
    /// <param name="shovel">The shovel to get the tile load radii for</param>
    /// <returns>The tile load radii associated with the shovel or (-1,-1) if shovel is not associated with pager</returns>
    public Vector2 GetTileLoadRadius( DeformableTerrainShovel shovel )
    {
      var pagingShovel = m_shovels.Find(pb => pb.Body == shovel);
      if ( pagingShovel != null )
        return new Vector2( pagingShovel.requiredRadius, pagingShovel.preloadRadius );

      if ( Native == null ) return new Vector2( -1, -1 );

      var radii = Native.getTileLoadRadius( shovel.RigidBody.Native );
      return new Vector2( (float)radii.first, (float)radii.second );
    }

    /// <summary>
    /// Sets the tile load radii associated with the provided shovel
    /// </summary>
    /// <param name="shovel">The shovel to set the tile load radii for</param>
    /// <param name="requiredRadius">The radius within which all terrain tiles must be loaded</param>
    /// <param name="preloadRadius">The radius within which to start preloading terrain tiles</param>
    public void SetTileLoadRadius( DeformableTerrainShovel shovel, float requiredRadius, float preloadRadius )
    {
      var pagingShovel = m_shovels.Find(pb => pb.Body == shovel);
      if ( pagingShovel != null ) {
        pagingShovel.requiredRadius = requiredRadius;
        pagingShovel.preloadRadius = preloadRadius;
      }

      if ( Native == null ) return;
      Native.setTileLoadRadiuses( shovel.RigidBody.Native, requiredRadius, preloadRadius );
    }

    /// <summary>
    /// Gets the tile load radii associated with the provided rigidbody
    /// </summary>
    /// <param name="rigidbody">The rigidbody to get the tile load radii for</param>
    /// <returns>The tile load radii associated with the rigidbody or (-1,-1) if rigidbody is not associated with pager</returns>
    public Vector2 GetTileLoadRadius( RigidBody rigidbody )
    {
      var pagingRigidBody = m_rigidbodies.Find(pb => pb.Body == rigidbody);
      if ( pagingRigidBody != null )
        return new Vector2( pagingRigidBody.requiredRadius, pagingRigidBody.preloadRadius );

      if ( Native == null ) return new Vector2( -1, -1 );

      var radii = Native.getTileLoadRadius( rigidbody.Native );
      return new Vector2( (float)radii.first, (float)radii.second );
    }

    /// <summary>
    /// Sets the tile load radii associated with the provided rigidbody
    /// </summary>
    /// <param name="rigidbody">The rigidbody to set the tile load radii for</param>
    /// <param name="requiredRadius">The radius within which all terrain tiles must be loaded</param>
    /// <param name="preloadRadius">The radius within which to start preloading terrain tiles</param>
    public void SetTileLoadRadius( RigidBody rigidbody, float requiredRadius, float preloadRadius )
    {
      var pagingRigidBody = m_rigidbodies.Find(pb => pb.Body == rigidbody);
      if ( pagingRigidBody != null ) {
        pagingRigidBody.requiredRadius = requiredRadius;
        pagingRigidBody.preloadRadius = preloadRadius;
      }

      if ( Native == null ) return;
      Native.setTileLoadRadiuses( rigidbody.Native, requiredRadius, preloadRadius );
    }

    /// <summary>
    /// Checks if the current DeformableTerrainPager parameters tile the underlying Unity Terrain
    /// The amount of tiles R can be calculated as (l - O - 1) / (S - O - 1) where l is heightmap size O is overlap and S is tile size
    /// Parameters are valid if O and S tile l, that is if R is an integer
    /// </summary>
    /// <returns>True if the parameters tile the Unity Terrain</returns>
    public bool ValidateParameters()
    {
      float r = (float)(TerrainDataResolution - TileOverlap - 1) / (TileSize - TileOverlap - 1);
      return Mathf.Approximately( r, Mathf.Round( r ) );
    }

    protected override bool Initialize()
    {
      // Only printing the errors if something is wrong.
      LicenseManager.LicenseInfo.HasModuleLogError( LicenseInfo.Module.AGXTerrain | LicenseInfo.Module.AGXGranular, this );

      m_compactionStoreDepth.OnOverrideValue += ( depth ) => Native.setShouldStoreCompaction( m_compactionStoreDepth.UseOverride, (uint)depth );
      m_compactionStoreDepth.OnUseOverrideToggle += ( shouldStore ) => Native.setShouldStoreCompaction( shouldStore, (uint)m_compactionStoreDepth.OverrideValue ); ;

      if ( AutoTileOnPlay )
        RecalculateParameters();

      // Create a new adapter using the terrain attached to this gameobject as the root
      // This attaches DeformableTerrainConnector components to each connected Unity terrain which must be done before InitializeNative is called
      m_terrainDataSource = new UnityTerrainAdapter( Terrain, MaximumDepth );

      // Relying on UnityTerrainAdapter "AutoConnect" to connect neighboring tiles.
      if ( !TerrainUtils.IsValid( pager: this, issueError: true ) ) {
        m_terrainDataSource.Dispose();
        m_terrainDataSource = null;
        return false;
      }

      InitializeNative();

      Simulation.Instance.StepCallbacks.PostStepForward += OnPostStepForward;

      // Native terrain may change the number of PPGS iterations to default (25).
      // Override if we have solver settings set to the simulation.
      if ( Simulation.Instance.SolverSettings != null )
        GetSimulation().getSolver().setNumPPGSRestingIterations( (ulong)Simulation.Instance.SolverSettings.PpgsRestingIterations );

      SetEnable( isActiveAndEnabled );

      return true;
    }

    private void InitializeNative()
    {
      if ( TerrainData.size.x != TerrainData.size.z )
        Debug.LogError( "Unity Terrain is not square, this is not supported" );

      if ( !ValidateParameters() )
        Debug.LogWarning( "Tile settings used does not fill the Unity terrain" );

      // Align the paged terrain with the AGX terrain tile
      Vector3 rootPos =  GetComponent<DeformableTerrainConnector>().GetOffsetPosition(); // Place tiles starting at Unity terrain position
      agx.Quat rootRot =
          agx.Quat.rotate( Mathf.PI, agx.Vec3.Z_AXIS() )                       // Align AGX terrain X and Y axes to Unity terrain X and Y axes
        * agx.Quat.rotate( agx.Vec3.Z_AXIS(), agx.Vec3.Y_AXIS() );             // Rotate terrain so that Y is up as in Unity

      Native = new agxTerrain.TerrainPager(
        (uint)TileSize,
        (uint)TileOverlap,
        ElementSize,
        MaximumDepth,
        rootPos.ToHandedVec3(),
        rootRot,
        new agxTerrain.Terrain( 10, 10, 1, 0.0f ) );

      // Set the adapter as the data source for the DeformableTerrainPager
      Native.setTerrainDataSource( m_terrainDataSource );
      Native.setShouldStoreCompaction( m_compactionStoreDepth.UseOverride, (uint)m_compactionStoreDepth.OverrideValue );

      GetSimulation().add( Native );

      // Add Rigidbodies and shovels to pager
      foreach ( var shovel in m_shovels )
        Native.add( shovel.Body.GetInitialized<DeformableTerrainShovel>().Native, shovel.requiredRadius, shovel.preloadRadius );
      foreach ( var rb in m_rigidbodies )
        Native.add( rb.Body.GetInitialized<RigidBody>().Native, rb.requiredRadius, rb.preloadRadius );

<<<<<<< HEAD
      GetSimulation().add( Native );
=======
      if ( MaterialPatches.Length != 0 )
        Debug.LogWarning( "Nonhomogenous terrain is not yet supported for DeformableTerrainPager.", this );
>>>>>>> 2bcd9d04
    }

    protected override void OnDestroy()
    {
      if ( Simulation.HasInstance ) {
        GetSimulation().remove( Native );
        Simulation.Instance.StepCallbacks.PostStepForward -= OnPostStepForward;
      }
      Native = null;

      base.OnDestroy();
    }

    private void OnPostStepForward()
    {
      m_terrainDataSource.Update();
      UpdateHeights();
    }

    private void UpdateHeights()
    {
      var tiles = Native.getActiveTileAttachments();
      for ( int i = 0; i < tiles.Count; i++ )
        UpdateTerrain( tiles[ i ] );
      foreach ( var terr in m_updatedTerrains )
        terr.terrainData.SyncHeightmap();
      m_updatedTerrains.Clear();
    }

    private void UpdateTerrain( agxTerrain.TerrainPager.TileAttachments tile )
    {
      var terrain = tile.m_terrainTile.get();
      var modifications = terrain.getModifiedVertices();
      if ( modifications.Count == 0 )
        return;

      // We need to fetch the offset of the terrain tile since the DeformableTerrainPager
      // uses the height value of the data source when positioning the tiles.
      var scale = TerrainData.heightmapScale.y;
      var zOffset = tile.m_zOffset;
      var result = new float[,] { { 0.0f } };

      agx.Vec2i index = new agx.Vec2i(0,0);
      Vector2Int tileIndex = GetTileIndex(terrain);

      UnityTerrainAdapter.UnityModificationCallback modCallbackFn = ( Terrain tile, Vector2Int unityIndex ) =>
      {
        tile.terrainData.SetHeightsDelayLOD( unityIndex.x, unityIndex.y, result );
        OnModification?.Invoke( terrain, index, Terrain, unityIndex );
        m_updatedTerrains.Add( tile );
      };


      foreach ( var index1 in modifications ) {
        index.set( index1 );
        var gi = GetGlobalIndexInternal( tileIndex, index);
        float h = (float)(terrain.getHeight( index ) + zOffset);

        result[ 0, 0 ] = h / scale;

        m_terrainDataSource.OnModification( gi, modCallbackFn );
      }
    }

    [MethodImpl( MethodImplOptions.AggressiveInlining )]
    private Vector2Int GetTileIndex( agxTerrain.Terrain terrain )
    {
      var elementsPerTile = TileSize - TileOverlap - 1;
      float tileOffset = elementsPerTile * ElementSize;

      var relTilePos = terrain.getPosition().ToHandedVector3() - transform.position;
      Vector2Int tileIndex = new Vector2Int( Mathf.FloorToInt( relTilePos.x / tileOffset ),
                                             Mathf.FloorToInt( relTilePos.z / tileOffset ) );
      tileIndex *= elementsPerTile;
      return tileIndex;
    }

    [MethodImpl( MethodImplOptions.AggressiveInlining )]
    private Vector2Int GetGlobalIndexInternal( Vector2Int tileIndex, agx.Vec2i index )
    {
      tileIndex.x += (int)index.x;
      tileIndex.y += (int)index.y;
      return tileIndex;
    }

    /// <summary>
    /// Converts a tile local index to a global index used to index specific cells over the entirety of the pager.
    /// </summary>
    /// <param name="terrain">The local agx terrain that the index is relative to</param>
    /// <param name="index">The local index of the cell</param>
    /// <returns>A global index referencing the specific local cell</returns>
    [MethodImpl( MethodImplOptions.AggressiveInlining )]
    public Vector2Int GetGlobalIndex( agxTerrain.Terrain terrain, agx.Vec2i index )
    {
      var tileIndex = GetTileIndex( terrain );
      return GetGlobalIndexInternal( tileIndex, index );
    }

    /// <summary>
    /// Converts a given global cell index to the corresponding index of the Unity terrain containing that cell.
    /// </summary>
    /// <param name="globalIndex">The global cell index to convert</param>
    /// <returns>The Unity terrain tile index</returns>
    [MethodImpl( MethodImplOptions.AggressiveInlining )]
    public Vector2Int GetUnityTerrainIndex( Vector2Int globalIndex ) => m_terrainDataSource.GlobalToUnityIndex( globalIndex );
    /// <summary>
    /// Converts a given local cell index to the corresponding index of the Unity terrain containing that cell.
    /// </summary>
    /// <param name="terrain">The local agx terrain that the index is relative to</param>
    /// <param name="index">The local index of the cell</param>
    /// <returns>The Unity terrain tile index</returns>
    [MethodImpl( MethodImplOptions.AggressiveInlining )]
    public Vector2Int GetUnityTerrainIndex( agxTerrain.Terrain terrain, agx.Vec2i index ) => m_terrainDataSource.GlobalToUnityIndex( GetGlobalIndex( terrain, index ) );
    /// <summary>
    /// Gets the Unity terrain at the specified Unity tile index.
    /// </summary>
    /// <param name="terrainIndex">The Unity terrain tile index</param>
    /// <returns>The Unity terrain at the specified tile index</returns>
    [MethodImpl( MethodImplOptions.AggressiveInlining )]
    public Terrain GetUnityTerrain( Vector2Int terrainIndex ) => m_terrainDataSource.GetTerrainAtTerrainIndex( terrainIndex );

    /// <summary>
    /// Whether or not the pager has fetched data from the terrain at the given index.
    /// </summary>
    /// <param name="terrainIndex">The terrain index to check</param>
    /// <returns>True if data has been fetched for the specified index, false otherwise.</returns>
    [MethodImpl( MethodImplOptions.AggressiveInlining )]
    public bool IsDataFetchedFromTerrain( Vector2Int terrainIndex ) => m_terrainDataSource.IsDataFetchedFromTerrain( terrainIndex );

    public void RecalculateParameters()
    {
      if ( ValidateParameters() )
        return;

      int overlap_search_range = 5; // Search for overlaps in the range [overlap, overlap + range)

      // Start search from closest integer R-value
      float r = Mathf.Round((float)( TerrainDataResolution - TileOverlap - 1 ) / ( TileSize - TileOverlap - 1 ));

      var candidates = new List<Tuple<int, int>>();

      // Gather up to two candidates for each overlap in [overlap, overlap + range)
      // Candidates for a given overlap is created by searching first the rounded R and then by (R+1,R-1), (R+2,R-2) until candidates are found.
      // If both R+n and R-n are valid then both candidates are added
      // The size S is given by reordering the validity formula
      for ( int newOverlap = TileOverlap; newOverlap < TileOverlap + overlap_search_range; newOverlap++ ) {
        bool added = false;
        float newSize = ( TerrainDataResolution - newOverlap - 1 ) / r + newOverlap + 1;
        if ( IsInteger( newSize ) )
          candidates.Add( Tuple.Create( newOverlap, Mathf.RoundToInt( newSize ) ) );

        for ( int rdiff = 1; !added; rdiff++ ) {
          newSize = ( TerrainDataResolution - newOverlap - 1 ) / ( r + rdiff ) + newOverlap + 1;
          if ( IsInteger( newSize ) ) {
            candidates.Add( Tuple.Create( newOverlap, Mathf.RoundToInt( newSize ) ) );
            added = true;
          }
          if ( r - rdiff > 1 ) {
            newSize = ( TerrainDataResolution - newOverlap - 1 ) / ( r - rdiff ) + newOverlap + 1;
            if ( IsInteger( newSize ) ) {
              candidates.Add( Tuple.Create( newOverlap, Mathf.RoundToInt( newSize ) ) );
              added = true;
            }
          }
        }
      }

      // Select the best candidate based on some metric
      var (o, s) = SelectCandidate( candidates, TerrainDataResolution, TileOverlap, TileSize );
      TileOverlap = o;
      TileSize = s;
    }

    private static Tuple<int, int> SelectCandidate( List<Tuple<int, int>> candidates,
                                                   int heightmapSize,
                                                   int desiredOverlap,
                                                   int desiredSize )
    {
      // Augument the list with the metric values for each candidate
      var cand = candidates
        .Select( ( c ) => Tuple.Create( c, RMetric( heightmapSize, c.Item1, c.Item2, desiredOverlap, desiredSize ) ) )
        .ToList();
      // Return the item with the lowest metric value
      cand.Sort( ( c1, c2 ) => (int)( c1.Item2 - c2.Item2 ) );
      return cand[ 0 ].Item1;
    }

    private static float RMetric( int heightmapSize, int overlap, int size, int desiredOverlap, int desiredSize )
    {
      // The R-Metric is defined as the difference in non-rounded R-value for the desired parameters and the actual R-Value of the calculated parameters
      float desiredR = ( heightmapSize - desiredOverlap - 1 ) / ( desiredSize - desiredOverlap - 1 );
      float actualR = ( heightmapSize - overlap - 1 ) / ( size - overlap - 1 );
      return Mathf.Abs( desiredR - actualR );
    }

    public static bool IsInteger( float v )
    {
      return Mathf.Approximately( v, Mathf.Round( v ) );
    }

    private Terrain m_terrain = null;
    private UnityTerrainAdapter m_terrainDataSource = null;
    private HashSet<Terrain> m_updatedTerrains = new HashSet<Terrain>();

    // -----------------------------------------------------------------------------------------------------------
    // ------------------------------- Implementation of DeformableTerrainBase -----------------------------------
    // -----------------------------------------------------------------------------------------------------------

    public override float ElementSize => TerrainData.size.x / ( TerrainDataResolution - 1 );
    public override agx.GranularBodyPtrArray GetParticles() { return Native?.getSoilSimulationInterface()?.getSoilParticles(); }
    public override agx.Uuid GetParticleMaterialUuid() => Native?.getTemplateTerrain()?.getMaterial( agxTerrain.Terrain.MaterialType.PARTICLE ).getUuid();
    public override agxTerrain.TerrainProperties GetProperties() { return Native?.getTemplateTerrain()?.getProperties(); }
    public override agxTerrain.SoilSimulationInterface GetSoilSimulationInterface() { return Native?.getSoilSimulationInterface(); }
    public override void OnPropertiesUpdated() { Native?.applyChangesToTemplateTerrain(); }
    public override void ConvertToDynamicMassInShape( Shape failureVolume )
    {
      if ( Native != null ) {
        var shape = failureVolume.GetInitialized<Shape>().NativeShape;
        foreach ( var tile in Native.getActiveTileAttachments() )
          tile.m_terrainTile.convertToDynamicMassInShape( shape );
        shape.ReturnToPool();
      }
    }

    public override void SetHeights( int xstart, int ystart, float[,] heights )
    {
      if ( Native == null )
        throw new NotSupportedException( "Calling SetHeights on an uninitialized DeformableTerrainPager is not supported" );
      SetHeightsInternal( xstart, ystart, heights, false );
    }

    private void SetHeightsInternal( int xstart, int ystart, float[,] heights, bool recursive )
    {
      int height = heights.GetLength(0);
      int width = heights.GetLength(1);

      agx.Vec2i idx = new agx.Vec2i( xstart, ystart );

      // General process for setting terrain pager heights uses a recursive approach.
      // if we can find a pager tile which overlaps the lowest x/y index we can divide the whole patch into three subpatches:
      // 1. The patch which is the intersection between the whole patch and the found tile.
      // 2. The patch from the highest x index in the found tile to the highest x index in the whole patch
      // 3. The remaining patch.
      // ____________
      // |   |   3  |
      // |   |______|
      // | 2 |   1  |
      // |___|______|

      // For (1) we can set the heights directly from the tile which contains it and for (2) & (3) we can recursively apply the same
      // procedure to set the heights.
      bool tileFound = false;
      var tiles = Native.getActiveTileAttachments();
      foreach ( var tile in tiles ) {
        var gi = GetGlobalIndex( tile.m_terrainTile.get(), new agx.Vec2i( 0, 0 ) );
        if ( gi.x > idx.x || gi.y > idx.y || gi.x + TileSize <= idx.x || gi.y + TileSize <= idx.y )
          continue;

        var tileStart = new agx.Vec2i(idx.x - gi.x, idx.y - gi.y);
        var size = new agx.Vec2i32(Mathf.Min(width, TileSize - (int)tileStart.x), Mathf.Min(height,TileSize - (int)tileStart.y));

        // TODO: Use 2D array segments instead of creating new arrays for each tile
        // Set heights for (1) directly using the tile
        float[,] thisTile = new float[size.y,size.x];
        for ( int y = 0; y < size.y; y++ )
          for ( int x = 0; x < size.x; x++ )
            thisTile[ y, x ] = heights[ y, x ];
        TerrainSetHeights( tile, (int)tileStart.x, (int)tileStart.y, thisTile );

        // Set heights for (2) recursively
        if ( size.x != width ) {
          float[,] sideTile = new float[height,width - size.x];
          for ( int y = 0; y < height; y++ )
            for ( int x = 0; x < width - size.x; x++ )
              sideTile[ y, x ] = heights[ y, x + size.x ];
          SetHeightsInternal( xstart + size.x, ystart, sideTile, true );
        }

        // Set heights for (3) recursively
        if ( size.y != height ) {
          float[,] topTile = new float[height - size.y,size.x];
          for ( int y = 0; y < height - size.y; y++ )
            for ( int x = 0; x < size.x; x++ )
              topTile[ y, x ] = heights[ y + size.y, x ];
          SetHeightsInternal( xstart, ystart + size.y, topTile, true );
        }

        tileFound = true;
        break;
      }

      if ( !tileFound )
        throw new ArgumentOutOfRangeException( "", $"Terrain patch at ({xstart}, {ystart}) with size [{width},{height}] contains inactive tiles" );

      if ( !recursive )
        UpdateHeights();
    }
    public override void SetHeight( int x, int y, float height )
    {
      if ( Native == null )
        throw new NotSupportedException( "Calling SetHeight on an uninitialized DeformableTerrainPager is not supported" );

      agx.Vec2i idx = new agx.Vec2i( x, y );

      var tiles = Native.getActiveTileAttachments();
      foreach ( var tile in tiles ) {
        var gi = GetGlobalIndex( tile.m_terrainTile.get(), new agx.Vec2i( 0, 0 ) );
        if ( gi.x > idx.x || gi.y > idx.y || gi.x + TileSize <= idx.x || gi.y + TileSize <= idx.y )
          continue;

        tile.m_terrainTile.setHeight( new agx.Vec2i( idx.x - gi.x, idx.y - gi.y ), height - (float)tile.m_zOffset + MaximumDepth );
        UpdateHeights();
        return;
      }
      throw new ArgumentOutOfRangeException( "(x, y)", $"No active tile corresponds to the global index ({x}, {y})" );
    }
    public override float[,] GetHeights( int xstart, int ystart, int width, int height )
    {
      if ( Native == null )
        throw new NotSupportedException( "Calling GetHeights on an uninitialized DeformableTerrainPager is not supported" );

      if ( width <= 0 || height <= 0 )
        throw new ArgumentOutOfRangeException( "width, height", $"Width and height ({width} / {height}) must be greater than 0" );
      float [,] heights = new float[height,width];
      agx.Vec2i idx = new agx.Vec2i( xstart, ystart );

      // General process for setting terrain pager heights uses a recursive approach.
      // if we can find a pager tile which overlaps the lowest x/y index we can divide the whole patch into three subpatches:
      // 1. The patch which is the intersection between the whole patch and the found tile.
      // 2. The patch from the highest x index in the found tile to the highest x index in the whole patch
      // 3. The remaining patch.
      // ____________
      // |   |   3  |
      // |   |______|
      // | 2 |   1  |
      // |___|______|

      // For (1) we can get the heights directly from the tile which contains it and for (2) & (3) we can recursively apply the same
      // procedure to get the heights.
      // When the height arrays for (1), (2) & (3) are all filled we can combine them to yield the total height array.
      var tiles = Native.getActiveTileAttachments();
      foreach ( var tile in tiles ) {
        var gi = GetGlobalIndex( tile.m_terrainTile.get(), new agx.Vec2i( 0, 0 ) );
        if ( gi.x > idx.x || gi.y > idx.y || gi.x + TileSize <= idx.x || gi.y + TileSize <= idx.y )
          continue;

        var tileStart = new agx.Vec2i(idx.x - gi.x, idx.y - gi.y);
        var size = new agx.Vec2i32(Mathf.Min(width, TileSize - (int)tileStart.x), Mathf.Min(height,TileSize - (int)tileStart.y));

        // TODO: Use 2D array segments instead of creating new arrays for each tile
        // Get heights for (1) directly from tile
        float[,] thisTile = TerrainGetHeights(tile, (int)tileStart.x, (int)tileStart.y, size.x, size.y);
        float[,] sideTile = null;
        float[,] topTile = null;
        // Get heights for (2) recursively
        if ( size.x != width )
          sideTile = GetHeights( xstart + size.x, ystart, width - size.x, height );
        // Get heights for (3) recursively
        if ( size.y != height )
          topTile = GetHeights( xstart, ystart + size.y, size.x, height - size.y );

        // Combine height-arrays for (1),(2) & (3)
        for ( int y = 0; y < thisTile.GetLength( 0 ); y++ )
          for ( int x = 0; x < thisTile.GetLength( 1 ); x++ )
            heights[ y, x ] = thisTile[ y, x ];

        if ( sideTile != null )
          for ( int y = 0; y < sideTile.GetLength( 0 ); y++ )
            for ( int x = 0; x < sideTile.GetLength( 1 ); x++ )
              heights[ y, x + size.x ] = sideTile[ y, x ];

        if ( topTile != null )
          for ( int y = 0; y < topTile.GetLength( 0 ); y++ )
            for ( int x = 0; x < topTile.GetLength( 1 ); x++ )
              heights[ y + size.y, x ] = topTile[ y, x ];

        return heights;
      }

      throw new ArgumentOutOfRangeException( "", $"Terrain patch at ({xstart}, {ystart}) with size [{width},{height}] contains inactive tiles" );
    }
    public override float GetHeight( int x, int y )
    {
      if ( Native == null )
        throw new NotSupportedException( "Calling GetHeight on an uninitialized DeformableTerrainPager is not supported" );

      agx.Vec2i idx = new agx.Vec2i( x, y );

      var tiles = Native.getActiveTileAttachments();
      foreach ( var tile in tiles ) {
        var gi = GetGlobalIndex( tile.m_terrainTile.get(), new agx.Vec2i( 0, 0 ) );
        if ( gi.x > idx.x || gi.y > idx.y || gi.x + TileSize <= idx.x || gi.y + TileSize <= idx.y )
          continue;

        return (float)tile.m_terrainTile.getHeight( new agx.Vec2i( idx.x - gi.x, idx.y - gi.y ) ) + (float)tile.m_zOffset - MaximumDepth;
      }
      throw new ArgumentOutOfRangeException( "(x, y)", $"No active tile corresponds to the global index ({x}, {y})" );
    }

    private float[,] TerrainGetHeights( agxTerrain.TerrainPager.TileAttachments tile, int xstart, int ystart, int width, int height )
    {
      var terr = tile.m_terrainTile;
      var offset = tile.m_zOffset;
      float [,] heights = new float[height,width];
      for ( int y = 0; y < height; y++ ) {
        for ( int x = 0; x < width; x++ ) {
          agx.Vec2i idx = new agx.Vec2i(xstart + x, ystart + y);
          heights[ y, x ] = (float)terr.getHeight( idx ) + (float)offset - MaximumDepth;
        }
      }
      return heights;
    }

    private void TerrainSetHeights( agxTerrain.TerrainPager.TileAttachments tile, int xstart, int ystart, float[,] heights )
    {
      var terr = tile.m_terrainTile;
      var offset = tile.m_zOffset;
      for ( int y = 0; y < heights.GetLength( 0 ); y++ ) {
        for ( int x = 0; x < heights.GetLength( 1 ); x++ ) {
          agx.Vec2i idx = new agx.Vec2i(xstart + x, ystart + y);
          terr.setHeight( idx, heights[ y, x ] - offset + MaximumDepth );
        }
      }
    }

    public override void TriggerModifyAllCells()
    {
      throw new NotImplementedException();
    }

    public override bool ReplaceTerrainMaterial( DeformableTerrainMaterial oldMat, DeformableTerrainMaterial newMat )
    {
      if ( Native == null )
        return true;

      if ( oldMat == null || newMat == null )
        return false;

      var success = Native.getTemplateTerrain().exchangeTerrainMaterial( oldMat.Native, newMat.Native );
      Native.applyChangesToTemplateTerrain();
      return success;
    }

    public override void SetAssociatedMaterial( DeformableTerrainMaterial terrMat, ShapeMaterial shapeMat )
    {
      if ( Native == null )
        return;

      Native.getTemplateTerrain().setAssociatedMaterial( terrMat.Native, shapeMat.Native );
      Native.applyChangesToTemplateTerrain();
    }

    public override void AddTerrainMaterial( DeformableTerrainMaterial terrMat, Shape shape = null )
    {
      if ( Native == null )
        return;

      var template = Native.getTemplateTerrain();
      var idx = template.getMaterialController().getTerrainMaterialIndex( terrMat.Native );
      if ( idx == uint.MaxValue ) {
        template.addTerrainMaterial( terrMat.Native );
        idx = template.getMaterialController().getTerrainMaterialIndex( terrMat.Native );
      }
      if ( shape != null )
        m_terrainDataSource.addTerrainMaterialSourceGeometry( shape.NativeGeometry, idx );

      Native.applyChangesToTemplateTerrain();
    }

    protected override bool IsNativeNull() { return Native == null; }
    protected override void SetShapeMaterial( agx.Material material, agxTerrain.Terrain.MaterialType type )
    {
      Native?.getTemplateTerrain().setMaterial( material, type );
      OnPropertiesUpdated();
    }

    protected override void SetTerrainMaterial( agxTerrain.TerrainMaterial material )
    {
      Native?.getTemplateTerrain().setTerrainMaterial( material );
      OnPropertiesUpdated();
    }

    protected override void SetEnable( bool enable )
    {
      if ( Native == null )
        return;

      if ( Native.isEnabled() == enable )
        return;

      Native.setEnable( enable );
      foreach ( var tile in Native.getActiveTileAttachments() ) {
        var terr = tile.m_terrainTile;
        terr.setEnable( enable );
        terr.getGeometry().setEnable( enable );
      }
    }

  }
}<|MERGE_RESOLUTION|>--- conflicted
+++ resolved
@@ -400,12 +400,7 @@
       foreach ( var rb in m_rigidbodies )
         Native.add( rb.Body.GetInitialized<RigidBody>().Native, rb.requiredRadius, rb.preloadRadius );
 
-<<<<<<< HEAD
       GetSimulation().add( Native );
-=======
-      if ( MaterialPatches.Length != 0 )
-        Debug.LogWarning( "Nonhomogenous terrain is not yet supported for DeformableTerrainPager.", this );
->>>>>>> 2bcd9d04
     }
 
     protected override void OnDestroy()
