using AGXUnity.Collide;
using AGXUnity.Utils;
using System;
using System.Collections.Generic;
using System.Linq;
using System.Runtime.CompilerServices;
using UnityEngine;

namespace AGXUnity.Model
{
  [Serializable]
  public class PagingBody<T>
  {
    public T Body;
    public float requiredRadius;
    public float preloadRadius;

    public PagingBody( T body, float requiredRadius, float preloadRadius )
    {
      Body = body;
      this.requiredRadius = requiredRadius;
      this.preloadRadius = preloadRadius;
    }
  }

  [AddComponentMenu( "AGXUnity/Model/Deformable Terrain Pager" )]
  [RequireComponent( typeof( Terrain ) )]
  [DisallowMultipleComponent]
  [HelpURL( "https://us.download.algoryx.se/AGXUnity/documentation/current/editor_interface.html#deformable-terrain-pager" )]
  public class DeformableTerrainPager : DeformableTerrainBase
  {
    /// <summary>
    /// Native DeformableTerrainPager instance - accessible after this
    /// component has been initialized and is valid.
    /// </summary>
    public agxTerrain.TerrainPager Native { get; private set; } = null;

    [SerializeField]
    private List<PagingBody<DeformableTerrainShovel>> m_shovels = new List<PagingBody<DeformableTerrainShovel>>();

    /// <summary>
    /// Shovels along with their respective load radii that are associated with this terrainPager
    /// </summary>
    /// <remarks>
    /// Do not attempt to modify the load-radii by modifying this list, instead use <see cref="SetTileLoadRadius(DeformableTerrainShovel,float,float)"/>
    /// </remarks>
    [HideInInspector]
    public PagingBody<DeformableTerrainShovel>[] PagingShovels { get { return m_shovels.ToArray(); } }

    [SerializeField]
    private List<PagingBody<RigidBody>> m_rigidbodies = new List<PagingBody<RigidBody>>();

    /// <summary>
    /// Rigidbodies associated to this terrain.
    /// </summary>
    [HideInInspector]
    public RigidBody[] RigidBodies { get { return m_rigidbodies.Select( rb => rb.Body ).ToArray(); } }

    /// <summary>
    /// Rigidbodies along with their respective load radii that are associated with this terrainPager
    /// </summary>
    /// <remarks>
    /// Do not attempt to modify the load-radii by modifying this list, instead use <see cref="SetTileLoadRadius(RigidBody,float,float)"/>
    /// </remarks>
    [HideInInspector]
    public PagingBody<RigidBody>[] PagingRigidBodies { get { return m_rigidbodies.ToArray(); } }

    /// <summary>
    /// Unity Terrain component.
    /// </summary>
    public Terrain Terrain
    {
      get
      {
        return m_terrain == null ?
                 m_terrain = GetComponent<Terrain>() :
                 m_terrain;
      }
    }

    /// <summary>
    /// Unity Terrain data.
    /// </summary>
    [HideInInspector]
    public TerrainData TerrainData { get { return Terrain?.terrainData; } }

    /// <summary>
    /// Unity Terrain heightmap resolution.
    /// </summary>
    [HideInInspector]
    public int TerrainDataResolution { get { return TerrainUtils.TerrainDataResolution( TerrainData ); } }

    /// <summary>
    /// The size of the underlying AGX Terrain tiles
    /// </summary>
    [ClampAboveZeroInInspector]
    [HideInInspector]
    [field: SerializeField]
    public float TileSizeMeters { get; set; } = 28.0f;
    [HideInInspector]
    public int TileSize
    {
      get => Mathf.CeilToInt( TileSizeMeters / ElementSize );
      set => TileSizeMeters = ElementSize * value;
    }

    /// <summary>
    /// The overlap of adjacent AGX Terrain tiles
    /// </summary>
    [ClampAboveZeroInInspector]
    [HideInInspector]
    [field: SerializeField]
    public float TileOverlapMeters { get; set; } = 5.0f;
    [HideInInspector]
    public int TileOverlap
    {
      get => Mathf.CeilToInt( TileOverlapMeters / ElementSize );
      set => TileOverlapMeters = ElementSize * value;
    }

    [HideInInspector]
    [field: SerializeField]
    public bool AutoTileOnPlay { get; set; } = true;

    /// <summary>
    /// Associates the given shovel instance to this terrain.
    /// </summary>
    /// <param name="shovel">Shovel instance to add.</param>
    /// <param name="requiredRadius">The radius around the shovel instance where the terrain tiles are required to be loaded.</param>
    /// <param name="preloadRadius">The radius around the shovel instance for which to preload terrain tiles</param>
    /// <returns>True if added, false if null or already added</returns>
    public bool Add( DeformableTerrainShovel shovel, float requiredRadius = 5, float preloadRadius = 10 )
    {
      if ( shovel == null || m_shovels.Find( pagingShovel => pagingShovel.Body == shovel ) != null )
        return false;

      var pb = new PagingBody<DeformableTerrainShovel>( shovel, requiredRadius, preloadRadius);

      m_shovels.Add( pb );

      // Initialize shovel if we're initialized.
      if ( Native != null )
        Native.add( shovel.GetInitialized<DeformableTerrainShovel>().Native, requiredRadius, preloadRadius );

      return true;
    }

    /// <summary>
    /// Associates the given rigidbody instance to this terrain.
    /// </summary>
    /// <param name="rigidbody">Rigidbody instance to add.</param>
    /// <param name="requiredRadius">The radius around the rigidbody instance where the terrain tiles are required to be loaded.</param>
    /// <param name="preloadRadius">The radius around the rigidbody instance for which to preload terrain tiles</param>
    /// <returns>True if added, false if null or already added</returns>
    public bool Add( RigidBody rigidbody, float requiredRadius = 5, float preloadRadius = 10 )
    {
      if ( rigidbody == null || m_rigidbodies.Find( pagingRigidBody => pagingRigidBody.Body == rigidbody ) != null )
        return false;

      var pb = new PagingBody<RigidBody>( rigidbody, requiredRadius, preloadRadius );

      m_rigidbodies.Add( pb );

      // Initialize shovel if we're initialized.
      if ( Native != null )
        Native.add( rigidbody.GetInitialized<RigidBody>().Native, requiredRadius, preloadRadius );

      return true;
    }

    /// <summary>
    /// Disassociate rigidbody instance to this terrain.
    /// </summary>
    /// <param name="rigidbody">Rigidbody instance to remove.</param>
    /// <returns>True if removed, false if null or not associated to this terrain.</returns>
    public bool Remove( RigidBody rigidbody )
    {
      if ( rigidbody == null || m_rigidbodies.Find( pagingRigidBody => pagingRigidBody.Body == rigidbody ) == null )
        return false;

      if ( Native != null )
        Native.remove( rigidbody.Native );

      m_rigidbodies.RemoveAt( m_rigidbodies.FindIndex( pagingRigidBody => pagingRigidBody.Body == rigidbody ) );
      return true;
    }

    public bool Contains( RigidBody body )
    {
      return m_rigidbodies.Find( rb => rb.Body == body ) != null;
    }

    /// <summary>
    /// Gets the tile load radii associated with the provided shovel
    /// </summary>
    /// <param name="shovel">The shovel to get the tile load radii for</param>
    /// <returns>The tile load radii associated with the shovel or (-1,-1) if shovel is not associated with pager</returns>
    public Vector2 GetTileLoadRadius( DeformableTerrainShovel shovel )
    {
      var pagingShovel = m_shovels.Find(pb => pb.Body == shovel);
      if ( pagingShovel != null )
        return new Vector2( pagingShovel.requiredRadius, pagingShovel.preloadRadius );

      if ( Native == null ) return new Vector2( -1, -1 );

      var radii = Native.getTileLoadRadius( shovel.RigidBody.Native );
      return new Vector2( (float)radii.first, (float)radii.second );
    }

    /// <summary>
    /// Sets the tile load radii associated with the provided shovel
    /// </summary>
    /// <param name="shovel">The shovel to set the tile load radii for</param>
    /// <param name="requiredRadius">The radius within which all terrain tiles must be loaded</param>
    /// <param name="preloadRadius">The radius within which to start preloading terrain tiles</param>
    public void SetTileLoadRadius( DeformableTerrainShovel shovel, float requiredRadius, float preloadRadius )
    {
      var pagingShovel = m_shovels.Find(pb => pb.Body == shovel);
      if ( pagingShovel != null ) {
        pagingShovel.requiredRadius = requiredRadius;
        pagingShovel.preloadRadius = preloadRadius;
      }

      if ( Native == null ) return;
      Native.setTileLoadRadiuses( shovel.RigidBody.Native, requiredRadius, preloadRadius );
    }

    /// <summary>
    /// Gets the tile load radii associated with the provided rigidbody
    /// </summary>
    /// <param name="rigidbody">The rigidbody to get the tile load radii for</param>
    /// <returns>The tile load radii associated with the rigidbody or (-1,-1) if rigidbody is not associated with pager</returns>
    public Vector2 GetTileLoadRadius( RigidBody rigidbody )
    {
      var pagingRigidBody = m_rigidbodies.Find(pb => pb.Body == rigidbody);
      if ( pagingRigidBody != null )
        return new Vector2( pagingRigidBody.requiredRadius, pagingRigidBody.preloadRadius );

      if ( Native == null ) return new Vector2( -1, -1 );

      var radii = Native.getTileLoadRadius( rigidbody.Native );
      return new Vector2( (float)radii.first, (float)radii.second );
    }

    /// <summary>
    /// Sets the tile load radii associated with the provided rigidbody
    /// </summary>
    /// <param name="rigidbody">The rigidbody to set the tile load radii for</param>
    /// <param name="requiredRadius">The radius within which all terrain tiles must be loaded</param>
    /// <param name="preloadRadius">The radius within which to start preloading terrain tiles</param>
    public void SetTileLoadRadius( RigidBody rigidbody, float requiredRadius, float preloadRadius )
    {
      var pagingRigidBody = m_rigidbodies.Find(pb => pb.Body == rigidbody);
      if ( pagingRigidBody != null ) {
        pagingRigidBody.requiredRadius = requiredRadius;
        pagingRigidBody.preloadRadius = preloadRadius;
      }

      if ( Native == null ) return;
      Native.setTileLoadRadiuses( rigidbody.Native, requiredRadius, preloadRadius );
    }

    /// <summary>
    /// Checks if the current DeformableTerrainPager parameters tile the underlying Unity Terrain
    /// The amount of tiles R can be calculated as (l - O - 1) / (S - O - 1) where l is heightmap size O is overlap and S is tile size
    /// Parameters are valid if O and S tile l, that is if R is an integer
    /// </summary>
    /// <returns>True if the parameters tile the Unity Terrain</returns>
    public bool ValidateParameters()
    {
      float r = (float)(TerrainDataResolution - TileOverlap - 1) / (TileSize - TileOverlap - 1);
      return Mathf.Approximately( r, Mathf.Round( r ) );
    }

    protected override bool Initialize()
    {
      // Only printing the errors if something is wrong.
      LicenseManager.LicenseInfo.HasModuleLogError( LicenseInfo.Module.AGXTerrain | LicenseInfo.Module.AGXGranular, this );

      if ( AutoTileOnPlay )
        RecalculateParameters();

      RemoveInvalidShovels( true );

      // Create a new adapter using the terrain attached to this gameobject as the root
      // This attaches DeformableTerrainConnector components to each connected Unity terrain which must be done before InitializeNative is called
      m_terrainDataSource = new UnityTerrainAdapter( Terrain, MaximumDepth );

      // Relying on UnityTerrainAdapter "AutoConnect" to connect neighboring tiles.
      if ( !TerrainUtils.IsValid( pager: this, issueError: true ) ) {
        m_terrainDataSource.Dispose();
        m_terrainDataSource = null;
        return false;
      }

      InitializeNative();

      Simulation.Instance.StepCallbacks.PostStepForward += OnPostStepForward;

      // Native terrain may change the number of PPGS iterations to default (25).
      // Override if we have solver settings set to the simulation.
      if ( Simulation.Instance.SolverSettings != null )
        GetSimulation().getSolver().setNumPPGSRestingIterations( (ulong)Simulation.Instance.SolverSettings.PpgsRestingIterations );

      SetEnable( isActiveAndEnabled );

      return true;
    }

    private void InitializeNative()
    {
      if ( TerrainData.size.x != TerrainData.size.z )
        Debug.LogError( "Unity Terrain is not square, this is not supported" );

      if ( !ValidateParameters() )
        Debug.LogWarning( "Tile settings used does not fill the Unity terrain" );

      // Align the paged terrain with the AGX terrain tile
      Vector3 rootPos =  GetComponent<DeformableTerrainConnector>().GetOffsetPosition(); // Place tiles starting at Unity terrain position
      agx.Quat rootRot =
          agx.Quat.rotate( Mathf.PI, agx.Vec3.Z_AXIS() )                       // Align AGX terrain X and Y axes to Unity terrain X and Y axes
        * agx.Quat.rotate( agx.Vec3.Z_AXIS(), agx.Vec3.Y_AXIS() );             // Rotate terrain so that Y is up as in Unity

      Native = new agxTerrain.TerrainPager(
        (uint)TileSize,
        (uint)TileOverlap,
        ElementSize,
        MaximumDepth,
        rootPos.ToHandedVec3(),
        rootRot,
        new agxTerrain.Terrain( 10, 10, 1, 0.0f ) );

      // Set the adapter as the data source for the DeformableTerrainPager
      Native.setTerrainDataSource( m_terrainDataSource );

      // Add Rigidbodies and shovels to pager
      foreach ( var shovel in m_shovels )
        Native.add( shovel.Body.GetInitialized<DeformableTerrainShovel>().Native, shovel.requiredRadius, shovel.preloadRadius );
      foreach ( var rb in m_rigidbodies )
        Native.add( rb.Body.GetInitialized<RigidBody>().Native, rb.requiredRadius, rb.preloadRadius );

      if ( MaterialPatches.Length != 0 )
        Debug.LogWarning( "Nonhomogenous terrain is not yet supported for DeformableTerrainPager.", this );


      GetSimulation().add( Native );
    }

    protected override void OnDestroy()
    {
      if ( Simulation.HasInstance ) {
        GetSimulation().remove( Native );
        Simulation.Instance.StepCallbacks.PostStepForward -= OnPostStepForward;
      }
      Native = null;

      base.OnDestroy();
    }

    private void OnPostStepForward()
    {
      m_terrainDataSource.Update();
      UpdateHeights();
    }

    private void UpdateHeights()
    {
      var tiles = Native.getActiveTileAttachments();
      for(int i = 0; i < tiles.Count; i++ )
        UpdateTerrain( tiles[i] );
      TerrainData.SyncHeightmap();
    }

    private void UpdateTerrain( agxTerrain.TerrainPager.TileAttachments tile )
    {
      var terrain = tile.m_terrainTile;
      var modifications = terrain.getModifiedVertices();
      if ( modifications.Count == 0 )
        return;

      // We need to fetch the offset of the terrain tile since the DeformableTerrainPager
      // uses the height value of the data source when positioning the tiles.
      var scale = TerrainData.heightmapScale.y;
      var zOffset = tile.m_zOffset;
      var result = new float[,] { { 0.0f } };

<<<<<<< HEAD
      for ( int i = 0; i < modifications.Count; i++ ) {
        var index = modifications[i];
        var gi = GetGlobalIndex( terrain, index );
=======
      agx.Vec2i index = new agx.Vec2i(0,0);
      Vector2Int tileIndex = GetTileIndex(terrain.get());

      UnityTerrainAdapter.UnityModificationCallback modCallbackFn = ( Terrain tile, Vector2Int unityIndex ) =>
      {
        tile.terrainData.SetHeightsDelayLOD( unityIndex.x, unityIndex.y, result );
        OnModification?.Invoke( terrain.get(), index, Terrain, unityIndex );
      };


      foreach ( var index1 in modifications ) {
        index.set( index1 );
        var gi = GetGlobalIndexInternal( tileIndex, index);
>>>>>>> c1a826d6
        float h = (float)(terrain.getHeight( index ) + zOffset);

        result[ 0, 0 ] = h / scale;

        m_terrainDataSource.OnModification( gi, modCallbackFn );
      }
    }

    [MethodImpl( MethodImplOptions.AggressiveInlining )]
    private Vector2Int GetTileIndex( agxTerrain.Terrain terrain )
    {
      var elementsPerTile = TileSize - TileOverlap - 1;
      float tileOffset = elementsPerTile * ElementSize;

      var relTilePos = terrain.getPosition().ToHandedVector3() - transform.position;
      Vector2Int tileIndex = new Vector2Int( Mathf.FloorToInt( relTilePos.x / tileOffset ),
                                             Mathf.FloorToInt( relTilePos.z / tileOffset ) );
      tileIndex *= elementsPerTile;
      return tileIndex;
    }

    [MethodImpl( MethodImplOptions.AggressiveInlining )]
    private Vector2Int GetGlobalIndexInternal( Vector2Int tileIndex, agx.Vec2i index )
    {
      tileIndex.x += (int)index.x;
      tileIndex.y += (int)index.y;
      return tileIndex;
    }

    private Vector2Int GetGlobalIndex( agxTerrain.Terrain terrain, agx.Vec2i index )
    {
      var tileIndex = GetTileIndex( terrain );
      return GetGlobalIndexInternal( tileIndex, index );
    }

    public void RecalculateParameters()
    {
      if ( ValidateParameters() )
        return;

      int overlap_search_range = 5; // Search for overlaps in the range [overlap, overlap + range)

      // Start search from closest integer R-value
      float r = Mathf.Round((float)( TerrainDataResolution - TileOverlap - 1 ) / ( TileSize - TileOverlap - 1 ));

      var candidates = new List<Tuple<int, int>>();

      // Gather up to two candidates for each overlap in [overlap, overlap + range)
      // Candidates for a given overlap is created by searching first the rounded R and then by (R+1,R-1), (R+2,R-2) until candidates are found.
      // If both R+n and R-n are valid then both candidates are added
      // The size S is given by reordering the validity formula
      for ( int newOverlap = TileOverlap; newOverlap < TileOverlap + overlap_search_range; newOverlap++ ) {
        bool added = false;
        float newSize = ( TerrainDataResolution - newOverlap - 1 ) / r + newOverlap + 1;
        if ( IsInteger( newSize ) )
          candidates.Add( Tuple.Create( newOverlap, Mathf.RoundToInt( newSize ) ) );

        for ( int rdiff = 1; !added; rdiff++ ) {
          newSize = ( TerrainDataResolution - newOverlap - 1 ) / ( r + rdiff ) + newOverlap + 1;
          if ( IsInteger( newSize ) ) {
            candidates.Add( Tuple.Create( newOverlap, Mathf.RoundToInt( newSize ) ) );
            added = true;
          }
          if ( r - rdiff > 1 ) {
            newSize = ( TerrainDataResolution - newOverlap - 1 ) / ( r - rdiff ) + newOverlap + 1;
            if ( IsInteger( newSize ) ) {
              candidates.Add( Tuple.Create( newOverlap, Mathf.RoundToInt( newSize ) ) );
              added = true;
            }
          }
        }
      }

      // Select the best candidate based on some metric
      var (o, s) = SelectCandidate( candidates, TerrainDataResolution, TileOverlap, TileSize );
      TileOverlap = o;
      TileSize = s;
    }

    private static Tuple<int, int> SelectCandidate( List<Tuple<int, int>> candidates,
                                                   int heightmapSize,
                                                   int desiredOverlap,
                                                   int desiredSize )
    {
      // Augument the list with the metric values for each candidate
      var cand = candidates
        .Select( ( c ) => Tuple.Create( c, RMetric( heightmapSize, c.Item1, c.Item2, desiredOverlap, desiredSize ) ) )
        .ToList();
      // Return the item with the lowest metric value
      cand.Sort( ( c1, c2 ) => (int)( c1.Item2 - c2.Item2 ) );
      return cand[ 0 ].Item1;
    }

    private static float RMetric( int heightmapSize, int overlap, int size, int desiredOverlap, int desiredSize )
    {
      // The R-Metric is defined as the difference in non-rounded R-value for the desired parameters and the actual R-Value of the calculated parameters
      float desiredR = ( heightmapSize - desiredOverlap - 1 ) / ( desiredSize - desiredOverlap - 1 );
      float actualR = ( heightmapSize - overlap - 1 ) / ( size - overlap - 1 );
      return Mathf.Abs( desiredR - actualR );
    }

    public static bool IsInteger( float v )
    {
      return Mathf.Approximately( v, Mathf.Round( v ) );
    }

    private Terrain m_terrain = null;
    private UnityTerrainAdapter m_terrainDataSource = null;

    // -----------------------------------------------------------------------------------------------------------
    // ------------------------------- Implementation of DeformableTerrainBase -----------------------------------
    // -----------------------------------------------------------------------------------------------------------

    public override float ElementSize => TerrainData.size.x / (TerrainDataResolution - 1);
    public override DeformableTerrainShovel[] Shovels => m_shovels.Select( shovel => shovel.Body ).ToArray(); 
    public override agx.GranularBodyPtrArray GetParticles() { return Native?.getSoilSimulationInterface()?.getSoilParticles(); }
    public override agxTerrain.TerrainProperties GetProperties() { return Native?.getTemplateTerrain()?.getProperties(); }
    public override agxTerrain.SoilSimulationInterface GetSoilSimulationInterface() { return Native?.getSoilSimulationInterface(); }
    public override void OnPropertiesUpdated() { Native?.applyChangesToTemplateTerrain(); }
    public override bool Add( DeformableTerrainShovel shovel )
    {
      return Add( shovel, requiredRadius: default, preloadRadius: default );
    }
    public override bool Remove( DeformableTerrainShovel shovel )
    {
      if ( shovel == null || m_shovels.Find( pagingShovel => pagingShovel.Body == shovel ) == null )
        return false;

      if ( Native != null )
        Native.remove( shovel.Native );

      m_shovels.RemoveAt( m_shovels.FindIndex( pagingShovel => pagingShovel.Body == shovel ) );
      return true;
    }
    public override bool Contains( DeformableTerrainShovel shovel )
    {
      return m_shovels.Find( s => s.Body == shovel ) != null;
    }
    public override void RemoveInvalidShovels( bool removeDisabled = false, bool warn = false )
    {
      m_shovels.RemoveAll( shovel => shovel.Body == null );
      m_rigidbodies.RemoveAll( rb => rb.Body == null );

      if ( removeDisabled ) {
        int remShovels = m_shovels.RemoveAll( shovel => !shovel.Body.isActiveAndEnabled );
        int remRBs = m_rigidbodies.RemoveAll( rb => !rb.Body.isActiveAndEnabled );
        if ( remShovels + remRBs > 0 ) {
          if ( warn )
            Debug.LogWarning( $"Removed {remShovels} disabled shovels and {remRBs} disabled rigid bodies from terrain {gameObject.name}." +
                              " Disabled objects should not be added to the terrain on play and should instead be added manually when enabled during runtime." +
                              " To fix this warning, please remove any disabled objects from the terrain." );
          else
            Debug.Log( $"Removed {remShovels} disabled shovels and {remRBs} disabled rigid bodies from terrain {gameObject.name}." );

        }
      }
    }
    public override void ConvertToDynamicMassInShape( Shape failureVolume )
    {
      if ( Native != null ) {
        var shape = failureVolume.GetInitialized<Shape>().NativeShape;
        foreach ( var tile in Native.getActiveTileAttachments() )
          tile.m_terrainTile.convertToDynamicMassInShape( shape );
        shape.ReturnToPool();
      }
    }

    public override void SetHeights( int xstart, int ystart, float[,] heights )
    {
      if ( Native == null )
        throw new NotSupportedException( "Calling SetHeights on an uninitialized DeformableTerrainPager is not supported" );
      SetHeightsInternal( xstart, ystart, heights, false );
    }

    private void SetHeightsInternal( int xstart, int ystart, float[,] heights, bool recursive )
    {
      int height = heights.GetLength(0);
      int width = heights.GetLength(1);

      agx.Vec2i idx = new agx.Vec2i( xstart, ystart );

      // General process for setting terrain pager heights uses a recursive approach.
      // if we can find a pager tile which overlaps the lowest x/y index we can divide the whole patch into three subpatches:
      // 1. The patch which is the intersection between the whole patch and the found tile.
      // 2. The patch from the highest x index in the found tile to the highest x index in the whole patch
      // 3. The remaining patch.
      // ____________
      // |   |   3  |
      // |   |______|
      // | 2 |   1  |
      // |___|______|

      // For (1) we can set the heights directly from the tile which contains it and for (2) & (3) we can recursively apply the same
      // procedure to set the heights.
      bool tileFound = false;
      var tiles = Native.getActiveTileAttachments();
      foreach ( var tile in tiles ) {
        var gi = GetGlobalIndex( tile.m_terrainTile.get(), new agx.Vec2i( 0, 0 ) );
        if ( gi.x > idx.x || gi.y > idx.y || gi.x + TileSize <= idx.x || gi.y + TileSize <= idx.y )
          continue;

        var tileStart = new agx.Vec2i(idx.x - gi.x, idx.y - gi.y);
        var size = new agx.Vec2i32(Mathf.Min(width, TileSize - (int)tileStart.x), Mathf.Min(height,TileSize - (int)tileStart.y));

        // TODO: Use 2D array segments instead of creating new arrays for each tile
        // Set heights for (1) directly using the tile
        float[,] thisTile = new float[size.y,size.x];
        for ( int y = 0; y < size.y; y++ )
          for ( int x = 0; x < size.x; x++ )
            thisTile[ y, x ] = heights[ y, x ];
        TerrainSetHeights( tile, (int)tileStart.x, (int)tileStart.y, thisTile );

        // Set heights for (2) recursively
        if ( size.x != width ) {
          float[,] sideTile = new float[height,width - size.x];
          for ( int y = 0; y < height; y++ )
            for ( int x = 0; x < width - size.x; x++ )
              sideTile[ y, x ] = heights[ y, x + size.x ];
          SetHeightsInternal( xstart + size.x, ystart, sideTile, true );
        }

        // Set heights for (3) recursively
        if ( size.y != height ) {
          float[,] topTile = new float[height - size.y,size.x];
          for ( int y = 0; y < height - size.y; y++ )
            for ( int x = 0; x < size.x; x++ )
              topTile[ y, x ] = heights[ y + size.y, x ];
          SetHeightsInternal( xstart, ystart + size.y, topTile, true );
        }

        tileFound = true;
        break;
      }

      if ( !tileFound )
        throw new ArgumentOutOfRangeException( "", $"Terrain patch at ({xstart}, {ystart}) with size [{width},{height}] contains inactive tiles" );

      if ( !recursive )
        UpdateHeights();
    }
    public override void SetHeight( int x, int y, float height )
    {
      if ( Native == null )
        throw new NotSupportedException( "Calling SetHeight on an uninitialized DeformableTerrainPager is not supported" );

      agx.Vec2i idx = new agx.Vec2i( x, y );

      var tiles = Native.getActiveTileAttachments();
      foreach ( var tile in tiles ) {
        var gi = GetGlobalIndex( tile.m_terrainTile.get(), new agx.Vec2i( 0, 0 ) );
        if ( gi.x > idx.x || gi.y > idx.y || gi.x + TileSize <= idx.x || gi.y + TileSize <= idx.y )
          continue;

        tile.m_terrainTile.setHeight( new agx.Vec2i( idx.x - gi.x, idx.y - gi.y ), height - (float)tile.m_zOffset + MaximumDepth );
        UpdateHeights();
        return;
      }
      throw new ArgumentOutOfRangeException( "(x, y)", $"No active tile corresponds to the global index ({x}, {y})" );
    }
    public override float[,] GetHeights( int xstart, int ystart, int width, int height )
    {
      if ( Native == null )
        throw new NotSupportedException( "Calling GetHeights on an uninitialized DeformableTerrainPager is not supported" );

      if ( width <= 0 || height <= 0 )
        throw new ArgumentOutOfRangeException( "width, height", $"Width and height ({width} / {height}) must be greater than 0" );
      float [,] heights = new float[height,width];
      agx.Vec2i idx = new agx.Vec2i( xstart, ystart );

      // General process for setting terrain pager heights uses a recursive approach.
      // if we can find a pager tile which overlaps the lowest x/y index we can divide the whole patch into three subpatches:
      // 1. The patch which is the intersection between the whole patch and the found tile.
      // 2. The patch from the highest x index in the found tile to the highest x index in the whole patch
      // 3. The remaining patch.
      // ____________
      // |   |   3  |
      // |   |______|
      // | 2 |   1  |
      // |___|______|

      // For (1) we can get the heights directly from the tile which contains it and for (2) & (3) we can recursively apply the same
      // procedure to get the heights.
      // When the height arrays for (1), (2) & (3) are all filled we can combine them to yield the total height array.
      var tiles = Native.getActiveTileAttachments();
      foreach ( var tile in tiles ) {
        var gi = GetGlobalIndex( tile.m_terrainTile.get(), new agx.Vec2i( 0, 0 ) );
        if ( gi.x > idx.x || gi.y > idx.y || gi.x + TileSize <= idx.x || gi.y + TileSize <= idx.y )
          continue;

        var tileStart = new agx.Vec2i(idx.x - gi.x, idx.y - gi.y);
        var size = new agx.Vec2i32(Mathf.Min(width, TileSize - (int)tileStart.x), Mathf.Min(height,TileSize - (int)tileStart.y));

        // TODO: Use 2D array segments instead of creating new arrays for each tile
        // Get heights for (1) directly from tile
        float[,] thisTile = TerrainGetHeights(tile, (int)tileStart.x, (int)tileStart.y, size.x, size.y);
        float[,] sideTile = null;
        float[,] topTile = null;
        // Get heights for (2) recursively
        if ( size.x != width )
          sideTile = GetHeights( xstart + size.x, ystart, width - size.x, height );
        // Get heights for (3) recursively
        if ( size.y != height )
          topTile = GetHeights( xstart, ystart + size.y, size.x, height - size.y );

        // Combine height-arrays for (1),(2) & (3)
        for ( int y = 0; y < thisTile.GetLength( 0 ); y++ )
          for ( int x = 0; x < thisTile.GetLength( 1 ); x++ )
            heights[ y, x ] = thisTile[ y, x ];

        if ( sideTile != null )
          for ( int y = 0; y < sideTile.GetLength( 0 ); y++ )
            for ( int x = 0; x < sideTile.GetLength( 1 ); x++ )
              heights[ y, x + size.x ] = sideTile[ y, x ];

        if ( topTile != null )
          for ( int y = 0; y < topTile.GetLength( 0 ); y++ )
            for ( int x = 0; x < topTile.GetLength( 1 ); x++ )
              heights[ y + size.y, x ] = topTile[ y, x ];

        return heights;
      }

      throw new ArgumentOutOfRangeException( "", $"Terrain patch at ({xstart}, {ystart}) with size [{width},{height}] contains inactive tiles" );
    }
    public override float GetHeight( int x, int y )
    {
      if ( Native == null )
        throw new NotSupportedException( "Calling GetHeight on an uninitialized DeformableTerrainPager is not supported" );

      agx.Vec2i idx = new agx.Vec2i( x, y );

      var tiles = Native.getActiveTileAttachments();
      foreach ( var tile in tiles ) {
        var gi = GetGlobalIndex( tile.m_terrainTile.get(), new agx.Vec2i( 0, 0 ) );
        if ( gi.x > idx.x || gi.y > idx.y || gi.x + TileSize <= idx.x || gi.y + TileSize <= idx.y )
          continue;

        return (float)tile.m_terrainTile.getHeight( new agx.Vec2i( idx.x - gi.x, idx.y - gi.y ) ) + (float)tile.m_zOffset - MaximumDepth;
      }
      throw new ArgumentOutOfRangeException( "(x, y)", $"No active tile corresponds to the global index ({x}, {y})" );
    }

    private float[,] TerrainGetHeights( agxTerrain.TerrainPager.TileAttachments tile, int xstart, int ystart, int width, int height )
    {
      var terr = tile.m_terrainTile;
      var offset = tile.m_zOffset;
      float [,] heights = new float[height,width];
      for ( int y = 0; y < height; y++ ) {
        for ( int x = 0; x < width; x++ ) {
          agx.Vec2i idx = new agx.Vec2i(xstart + x, ystart + y);
          heights[ y, x ] = (float)terr.getHeight( idx ) + (float)offset - MaximumDepth;
        }
      }
      return heights;
    }

    private void TerrainSetHeights( agxTerrain.TerrainPager.TileAttachments tile, int xstart, int ystart, float[,] heights )
    {
      var terr = tile.m_terrainTile;
      var offset = tile.m_zOffset;
      for ( int y = 0; y < heights.GetLength( 0 ); y++ ) {
        for ( int x = 0; x < heights.GetLength( 1 ); x++ ) {
          agx.Vec2i idx = new agx.Vec2i(xstart + x, ystart + y);
          terr.setHeight( idx, heights[ y, x ] - offset + MaximumDepth );
        }
      }
    }

    public override void TriggerModifyAllCells()
    {
      throw new NotImplementedException();
    }

    public override bool ReplaceTerrainMaterial( DeformableTerrainMaterial oldMat, DeformableTerrainMaterial newMat )
    {
      throw new NotImplementedException( "Terrain pager does not yet support Inhomogeneous terrain" );
    }

    public override void SetAssociatedMaterial( DeformableTerrainMaterial terrMat, ShapeMaterial shapeMat )
    {
      throw new NotImplementedException( "Terrain pager does not yet support Inhomogeneous terrain" );
    }

    public override void AddTerrainMaterial( DeformableTerrainMaterial terrMat, Shape shape = null )
    {
      throw new NotImplementedException( "Terrain pager does not yet support Inhomogeneous terrain" );
    }

    protected override bool IsNativeNull() { return Native == null; }
    protected override void SetShapeMaterial( agx.Material material, agxTerrain.Terrain.MaterialType type )
    {
      Native?.getTemplateTerrain().setMaterial( material, type );
      OnPropertiesUpdated();
    }

    protected override void SetTerrainMaterial( agxTerrain.TerrainMaterial material )
    {
      Native?.getTemplateTerrain().setTerrainMaterial( material );
      OnPropertiesUpdated();
    }

    protected override void SetEnable( bool enable )
    {
      if ( Native == null )
        return;

      if ( Native.isEnabled() == enable )
        return;

      Native.setEnable( enable );
      foreach ( var tile in Native.getActiveTileAttachments() ) {
        var terr = tile.m_terrainTile;
        terr.setEnable( enable );
        terr.getGeometry().setEnable( enable );
      }
    }

  }
}<|MERGE_RESOLUTION|>--- conflicted
+++ resolved
@@ -384,11 +384,6 @@
       var zOffset = tile.m_zOffset;
       var result = new float[,] { { 0.0f } };
 
-<<<<<<< HEAD
-      for ( int i = 0; i < modifications.Count; i++ ) {
-        var index = modifications[i];
-        var gi = GetGlobalIndex( terrain, index );
-=======
       agx.Vec2i index = new agx.Vec2i(0,0);
       Vector2Int tileIndex = GetTileIndex(terrain.get());
 
@@ -402,7 +397,6 @@
       foreach ( var index1 in modifications ) {
         index.set( index1 );
         var gi = GetGlobalIndexInternal( tileIndex, index);
->>>>>>> c1a826d6
         float h = (float)(terrain.getHeight( index ) + zOffset);
 
         result[ 0, 0 ] = h / scale;
