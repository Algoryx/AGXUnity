<<<<<<< HEAD
﻿using AGXUnity.Utils;
using agxVehicle;
using System.Collections.Generic;
=======
﻿using System.Collections.Generic;
>>>>>>> 8e24e1f2
using System.Linq;
using UnityEngine;

namespace AGXUnity.Model
{
  /// <summary>
  /// Assembly object representing a continuous track with a given number of shoes (nodes).
  /// </summary>
  [AddComponentMenu( "AGXUnity/Model/Track" )]
  [HelpURL( "https://us.download.algoryx.se/AGXUnity/documentation/current/editor_interface.html#track" )]
  public class Track : ScriptComponent
  {
    /// <summary>
    /// Native instance, created in Start/Initialize.
    /// </summary>
    public agxVehicle.Track Native { get; private set; } = null;

    [SerializeField]
    private int m_numberOfNodes = 64;

    /// <summary>
    /// Approximate number of nodes in the track. The final value
    /// may differ depending on the configuration of the wheels.
    /// Default: 64
    /// </summary>
    [IgnoreSynchronization]
    [ClampAboveZeroInInspector]
    public int NumberOfNodes
    {
      get { return m_numberOfNodes; }
      set
      {
        if ( Native != null ) {
          Debug.LogWarning( "Invalid to change number of nodes on an initialized track.", this );
          return;
        }
        m_numberOfNodes = value;
      }
    }

    [SerializeField]
    private float m_thickness = 0.05f;

    /// <summary>
    /// Thickness of this track.
    /// Default: 0.05
    /// </summary>
    [IgnoreSynchronization]
    [ClampAboveZeroInInspector]
    public float Thickness
    {
      get { return m_thickness; }
      set
      {
        if ( Native != null ) {
          Debug.LogWarning( "Invalid to change thickness of nodes on an initialized track.", this );
          return;
        }
        m_thickness = value;
      }
    }

    [SerializeReference]
    private TrackNodeVariation m_thicknessVariation = null;

    [IgnoreSynchronization]
    [HideInInspector]
    public TrackNodeVariation ThicknessVariation
    {
      get => m_thicknessVariation;
      set
      {
        if ( value == m_thicknessVariation )
          return;

        if ( Native != null ) {
          Debug.LogWarning( "Invalid to change thickness variation of nodes on an initialized track,", this );
          return;
        }
        m_thicknessVariation = value;
      }
    }

    [SerializeField]
    private float m_width = 0.35f;

    /// <summary>
    /// Width of this track.
    /// Default: 0.35
    /// </summary>
    [IgnoreSynchronization]
    [ClampAboveZeroInInspector]
    public float Width
    {
      get { return m_width; }
      set
      {
        if ( Native != null ) {
          Debug.LogWarning( "Invalid to change width of nodes on an initialized track,", this );
          return;
        }
        m_width = value;
      }
    }

    [SerializeReference]
    private TrackNodeVariation m_widthVariation = null;

    [IgnoreSynchronization]
    [HideInInspector]
    public TrackNodeVariation WidthVariation
    {
      get => m_widthVariation;
      set
      {
        if ( value == m_widthVariation )
          return;

        if ( Native != null ) {
          Debug.LogWarning( "Invalid to change width variation of nodes on an initialized track,", this );
          return;
        }
        m_widthVariation = value;
      }
    }

    [SerializeField]
    private float m_initialTensionDistance = 1.0E-3f;

    /// <summary>
    /// Value (distance) of how much shorter each node should be which causes tension in the
    /// system of tracks and wheels. Ideal case
    ///     track_tension = initialDistanceTension * track_constraint_compliance.
    /// Since contacts and other factors are included it's not possible to know
    /// the exact tension after the system has been created.
    /// Default: 1.0E-3
    /// </summary>
    [IgnoreSynchronization]
    public float InitialTensionDistance
    {
      get { return m_initialTensionDistance; }
      set
      {
        if ( Native != null ) {
          Debug.LogWarning( "Invalid to change initial tension distance on an initialized track.", this );
          return;
        }
        m_initialTensionDistance = value;
      }
    }

    [SerializeField]
    private TrackProperties m_properties = null;

    /// <summary>
    /// Properties collection of this track.
    /// </summary>
    [IgnoreSynchronization]
    [AllowRecursiveEditing]
    public TrackProperties Properties
    {
      get { return m_properties; }
      set
      {
        m_properties = value;
        if ( Native != null )
          Native.setProperties( m_properties != null ?
                                  m_properties.GetInitialized<TrackProperties>().Native :
                                  null );
      }
    }

    [SerializeField]
    private TrackInternalMergeProperties m_internalMergeProperties = null;

    /// <summary>
    /// Node to node merge properties of this track.
    /// </summary>
    [AllowRecursiveEditing]
    public TrackInternalMergeProperties InternalMergeProperties
    {
      get { return m_internalMergeProperties; }
      set
      {
        if ( Native != null && m_internalMergeProperties != null )
          m_internalMergeProperties.Unregister( this );

        m_internalMergeProperties = value;

        if ( Native != null && m_internalMergeProperties != null )
          m_internalMergeProperties.Register( this );
      }
    }

    [SerializeField]
    private ShapeMaterial m_material = null;

    /// <summary>
    /// Shape material of this track.
    /// </summary>
    [AllowRecursiveEditing]
    public ShapeMaterial Material
    {
      get { return m_material; }
      set
      {
        m_material = value;
        if ( Native != null )
          Native.setMaterial( m_material != null ?
                                m_material.GetInitialized<ShapeMaterial>().Native :
                                null );
      }
    }

    [SerializeField]
    private List<TrackWheel> m_wheels = new List<TrackWheel>();

    /// <summary>
    /// Registered track wheel instances.
    /// </summary>
    [HideInInspector]
    public TrackWheel[] Wheels
    {
      get { return m_wheels.ToArray(); }
    }

    /// <summary>
    /// Associate track wheel instance to this track.
    /// </summary>
    /// <param name="wheel">Track wheel instance to add.</param>
    /// <returns>True if added, false if null or already added.</returns>
    public bool Add( TrackWheel wheel )
    {
      if ( wheel == null || m_wheels.Contains( wheel ) )
        return false;

      m_wheels.Add( wheel );

      return true;
    }

    /// <summary>
    /// Disassociate track wheel instance from this track.
    /// </summary>
    /// <param name="wheel">Track wheel instance to remove.</param>
    /// <returns>True if removed, false if null or not associated to this track.</returns>
    public bool Remove( TrackWheel wheel )
    {
      if ( wheel == null )
        return false;

      return m_wheels.Remove( wheel );
    }

    /// <summary>
    /// True if <paramref name="wheel"/> is associated to this track.
    /// </summary>
    /// <param name="wheel">Track wheel instance.</param>
    /// <returns>True if <paramref name="wheel"/> is associated to this track.</returns>
    public bool Contains( TrackWheel wheel )
    {
      return m_wheels.Contains( wheel );
    }

    /// <summary>
    /// Verifies so that all added track wheels still exists. Wheels that
    /// has been deleted are removed.
    /// </summary>
    public void RemoveInvalidWheels()
    {
      m_wheels.RemoveAll( wheel => wheel == null );
    }

    private class OnInitializeAdapter : TrackNodeOnInitializeCallback
    {
      private int m_nodeIdx = 0;

      private TrackNodeVariation m_widthVariation;
      private TrackNodeVariation m_heightVariation;

      public OnInitializeAdapter( float width, float height, TrackNodeVariation widthVariation, TrackNodeVariation heightVariation )
      {
        m_widthVariation = widthVariation;
        m_heightVariation = heightVariation;
      }

      public override void onInitialize( TrackNode node )
      {
        var applied = VariationUtils.ApplyVariations(m_widthVariation, m_heightVariation, node.getHalfExtents(), m_nodeIdx);
        node.getRigidBody().add( new agxCollide.Geometry( new agxCollide.Box( applied.Item1 ) ), agx.AffineMatrix4x4.translate( new agx.Vec3( applied.Item2.x, 0.0f, node.getHalfExtents().z ) ) );
        m_nodeIdx++;
      }
    }

    protected override bool Initialize()
    {
      if ( !LicenseManager.LicenseInfo.HasModuleLogError( LicenseInfo.Module.AGXTracks, this ) )
        return false;

      RemoveInvalidWheels();

      if ( m_wheels.Count == 0 ) {
        Debug.LogError( "Component: Track requires at least one wheel to initialize.", this );
        return false;
      }

      if ( m_wheels.Find( wheel => wheel.GetInitialized<TrackWheel>() == false ) != null ) {
        Debug.LogError( "Component: Track failed to initialize - one or several wheels failed to initialize.", this );
        return false;
      }

      Native = new agxVehicle.Track( (ulong)NumberOfNodes,
                                     Width,
                                     Thickness,
                                     InitialTensionDistance );

      if ( Properties != null )
        Native.setProperties( Properties.GetInitialized<TrackProperties>().Native );

      foreach ( var wheel in Wheels )
        Native.add( wheel.Native );

      if(WidthVariation != null || ThicknessVariation != null)
        Native.initialize( new OnInitializeAdapter( Width, Thickness, WidthVariation, ThicknessVariation ) );

      if ( isActiveAndEnabled )
        GetSimulation().add( Native );

      return true;
    }

    protected override void OnEnable()
    {
      if ( Simulation.HasInstance && Native != null )
        GetSimulation().add( Native );
    }

    protected override void OnDisable()
    {
      if ( Simulation.HasInstance && Native != null )
        GetSimulation().remove( Native );
    }

    protected override void OnDestroy()
    {
      if ( Simulation.HasInstance && Native != null )
        GetSimulation().remove( Native );

      if ( InternalMergeProperties != null )
        InternalMergeProperties.Unregister( this );

      Native = null;

      base.OnDestroy();
    }

    private void Reset()
    {
      if ( GetComponent<Rendering.TrackRenderer>() != null )
        GetComponent<Rendering.TrackRenderer>().OnTrackReset();

      // Is this too risky or desired? Sharing references and
      // copying values from an already created track.
      var otherTracks = GetComponents<Track>().Where( track => track != this ).ToArray();
      if ( otherTracks.Length > 0 ) {
        // This could be made "automatically" with PropertySynchronizer
        // but there are many properties with [IgnoreSynchronization]
        // in this class so it has to be overridden.
        NumberOfNodes           = otherTracks[ 0 ].NumberOfNodes;
        Thickness               = otherTracks[ 0 ].Thickness;
        Width                   = otherTracks[ 0 ].Width;
        InitialTensionDistance  = otherTracks[ 0 ].InitialTensionDistance;
        Properties              = otherTracks[ 0 ].Properties;
        InternalMergeProperties = otherTracks[ 0 ].InternalMergeProperties;
        Material                = otherTracks[ 0 ].Material;
      }
    }
  }
}<|MERGE_RESOLUTION|>--- conflicted
+++ resolved
@@ -1,10 +1,5 @@
-<<<<<<< HEAD
-﻿using AGXUnity.Utils;
 using agxVehicle;
 using System.Collections.Generic;
-=======
-﻿using System.Collections.Generic;
->>>>>>> 8e24e1f2
 using System.Linq;
 using UnityEngine;
 
@@ -327,7 +322,7 @@
       foreach ( var wheel in Wheels )
         Native.add( wheel.Native );
 
-      if(WidthVariation != null || ThicknessVariation != null)
+      if ( WidthVariation != null || ThicknessVariation != null )
         Native.initialize( new OnInitializeAdapter( Width, Thickness, WidthVariation, ThicknessVariation ) );
 
       if ( isActiveAndEnabled )
