--- conflicted
+++ resolved
@@ -1,11 +1,7 @@
 ﻿using AGXUnity.Utils;
 using System;
 using UnityEngine;
-<<<<<<< HEAD
-using AGXUnity.Utils;
 using UnityEngine.Serialization;
-=======
->>>>>>> c2a0f7b4
 
 namespace AGXUnity
 {
