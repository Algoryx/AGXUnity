--- conflicted
+++ resolved
@@ -120,10 +120,6 @@
       return true;
     }
 
-<<<<<<< HEAD
-
-=======
->>>>>>> 8800901c
     /// <summary>
     /// Attempts to create a default lit material with an appropriate shader for the current render pipeline
     /// </summary>
@@ -147,11 +143,7 @@
     /// </summary>
     /// <param name="mat">The material on which to set the main texture</param>
     /// <param name="tex">The texture to set as the main texture</param>
-<<<<<<< HEAD
     public static void SetMainTexture( Material mat, Texture tex )
-=======
-    public static void SetMainTexture(Material mat, Texture tex )
->>>>>>> 8800901c
     {
       switch ( DetectPipeline() ) {
         case PipelineType.BuiltIn:
@@ -182,7 +174,6 @@
       else
         mat.SetVector( "_Color", col );
     }
-<<<<<<< HEAD
 
     public static void SetSmoothness( Material mat, float smoothness )
     {
@@ -192,7 +183,5 @@
       else
         mat.SetFloat( "_Glossiness", smoothness );
     }
-=======
->>>>>>> 8800901c
   }
 }